<<<<<<< HEAD
# ##### BEGIN GPL LICENSE BLOCK #####
#
#  This program is free software; you can redistribute it and/or
#  modify it under the terms of the GNU General Public License
#  as published by the Free Software Foundation; either version 2
#  of the License, or (at your option) any later version.
#
#  This program is distributed in the hope that it will be useful,
#  but WITHOUT ANY WARRANTY; without even the implied warranty of
#  MERCHANTABILITY or FITNESS FOR A PARTICULAR PURPOSE.  See the
#  GNU General Public License for more details.
#
#  You should have received a copy of the GNU General Public License
#  along with this program; if not, write to the Free Software Foundation,
#  Inc., 51 Franklin Street, Fifth Floor, Boston, MA 02110-1301, USA.
#
# ##### END GPL LICENSE BLOCK #####

import bpy
import parser
from bpy.props import StringProperty, BoolProperty, EnumProperty, FloatProperty
from node_tree import SverchCustomTreeNode, StringsSocket
from data_structure import (SvGetSocketAnyType, updateNode, match_short,
                            match_long_cycle)


class SvVertexGroupNode(bpy.types.Node, SverchCustomTreeNode):
    ''' Vertex Group '''
    bl_idname = 'SvVertexGroupNode'
    bl_label = 'weights'
    bl_icon = 'OUTLINER_OB_EMPTY'

    Itermodes = [
        ("match_short",        "match_short",         "", 1),
        ("match_long_cycle",   "match_long_cycle",    "", 2),
    ]

    Iteration = EnumProperty(name="iteration modes",
                             description="Iteration modes",
                             default="match_short", items=Itermodes,
                             update=updateNode)
    formula = StringProperty(name='formula',
                             description='name of object to operate on',
                             default='Cube', update=updateNode)
    fade_speed = FloatProperty(name='fade',
                               description='Speed of "clear unused" weights \
                               during animation', default=2,
                               options={'ANIMATABLE'}, update=updateNode)
    clear = BoolProperty(name='clear unused', description='clear weight of \
                         unindexed vertices', default=True, update=updateNode)

    def draw_buttons(self, context,   layout):
        layout.prop(self,  "formula", text="")
        row = layout.row(align=True)
        row.prop(self,    "clear",   text="clear unused")
        layout.prop(self, "Iteration", "Iteration modes")

    def draw_buttons_ext(self, context, layout):
        row = layout.row(align=True)
        row.prop(self, "fade_speed", text="Clearing speed")

    def sv_init(self, context):
        self.inputs.new('StringsSocket', "VertIND")
        self.inputs.new('StringsSocket', "Weights")


    def process(self):

        vertex_weight = self.inputs['Weights'].links
        if not (vertex_weight and (type(vertex_weight[0].from_socket) ==
                StringsSocket)):
            return

        obj = bpy.data.objects[self.formula]

        if self.inputs['VertIND'].links:
            verts = SvGetSocketAnyType(self, self.inputs['VertIND'])[0]
        else:
            verts = [i.index for i in obj.data.vertices]

        wei = SvGetSocketAnyType(self, self.inputs['Weights'])[0]

        if self.Iteration == 'match_short':
            temp = match_short([verts, wei])
            verts, wei = temp[0], temp[1]
        if self.Iteration == 'match_long_cycle':
            temp = match_long_cycle([verts, wei])
            verts, wei = temp[0], temp[1]

        obj.data.update()
        if obj.vertex_groups.active and\
           obj.vertex_groups.active.name.find('Sv_VGroup') != -1:

            if self.clear:
                obj.vertex_groups.active.add([i.index for i in
                                              obj.data.vertices],
                                             self.fade_speed, "SUBTRACT")
            g = 0
            while g != len(wei):
                obj.vertex_groups.active.add([verts[g]], wei[g], "REPLACE")
                g = g+1

        else:
            obj.vertex_groups.active = obj.vertex_groups.new(name='Sv_VGroup')


def register():
    bpy.utils.register_class(SvVertexGroupNode)


def unregister():
    bpy.utils.unregister_class(SvVertexGroupNode)
=======
# ##### BEGIN GPL LICENSE BLOCK #####
#
#  This program is free software; you can redistribute it and/or
#  modify it under the terms of the GNU General Public License
#  as published by the Free Software Foundation; either version 2
#  of the License, or (at your option) any later version.
#
#  This program is distributed in the hope that it will be useful,
#  but WITHOUT ANY WARRANTY; without even the implied warranty of
#  MERCHANTABILITY or FITNESS FOR A PARTICULAR PURPOSE.  See the
#  GNU General Public License for more details.
#
#  You should have received a copy of the GNU General Public License
#  along with this program; if not, write to the Free Software Foundation,
#  Inc., 51 Franklin Street, Fifth Floor, Boston, MA 02110-1301, USA.
#
# ##### END GPL LICENSE BLOCK #####

import bpy
import parser
from bpy.props import StringProperty, BoolProperty, EnumProperty, FloatProperty
from node_tree import SverchCustomTreeNode, StringsSocket
from data_structure import (SvGetSocketAnyType, updateNode, match_short,
                            match_long_cycle)


class SvVertexGroupNode(bpy.types.Node, SverchCustomTreeNode):
    ''' Vertex Group '''
    bl_idname = 'SvVertexGroupNode'
    bl_label = 'vertex group weights'
    bl_icon = 'OUTLINER_OB_EMPTY'

    Itermodes = [
        ("match_short",        "match_short",         "", 1),
        ("match_long_cycle",   "match_long_cycle",    "", 2),
    ]

    Iteration = EnumProperty(name="iteration modes",
                             description="Iteration modes",
                             default="match_short", items=Itermodes,
                             update=updateNode)
    formula = StringProperty(name='formula',
                             description='name of object to operate on',
                             default='Cube', update=updateNode)
    fade_speed = FloatProperty(name='fade',
                               description='Speed of "clear unused" weights \
                               during animation', default=2,
                               options={'ANIMATABLE'}, update=updateNode)
    clear = BoolProperty(name='clear unused', description='clear weight of \
                         unindexed vertices', default=True, update=updateNode)

    def draw_buttons(self, context,   layout):
        layout.prop(self,  "formula", text="")
        row = layout.row(align=True)
        row.prop(self,    "clear",   text="clear unused")
        layout.prop(self, "Iteration", "Iteration modes")

    def draw_buttons_ext(self, context, layout):
        row = layout.row(align=True)
        row.prop(self, "fade_speed", text="Clearing speed")

    def init(self, context):
        self.inputs.new('StringsSocket', "VertIND")
        self.inputs.new('StringsSocket', "Weights")

    def update(self):

        if not (self.formula in bpy.data.objects):
            return

        if not ('Weights' in self.inputs):
            return

        vertex_weight = self.inputs['Weights'].links
        if not (vertex_weight and (type(vertex_weight[0].from_socket) ==
                StringsSocket)):
            return

        self.process()

    def process(self):
        obj = bpy.data.objects[self.formula]

        if self.inputs['VertIND'].links:
            verts = SvGetSocketAnyType(self, self.inputs['VertIND'])[0]
        else:
            verts = [i.index for i in obj.data.vertices]

        wei = SvGetSocketAnyType(self, self.inputs['Weights'])[0]

        if self.Iteration == 'match_short':
            temp = match_short([verts, wei])
            verts, wei = temp[0], temp[1]
        if self.Iteration == 'match_long_cycle':
            temp = match_long_cycle([verts, wei])
            verts, wei = temp[0], temp[1]

        obj.data.update()
        if obj.vertex_groups.active and\
           obj.vertex_groups.active.name.find('Sv_VGroup') != -1:

            if self.clear:
                obj.vertex_groups.active.add([i.index for i in
                                              obj.data.vertices],
                                             self.fade_speed, "SUBTRACT")
            g = 0
            while g != len(wei):
                obj.vertex_groups.active.add([verts[g]], wei[g], "REPLACE")
                g = g+1

        else:
            obj.vertex_groups.active = obj.vertex_groups.new(name='Sv_VGroup')

    def update_socket(self, context):
        self.update()


def register():
    bpy.utils.register_class(SvVertexGroupNode)


def unregister():
    bpy.utils.unregister_class(SvVertexGroupNode)
>>>>>>> a3ea55b9
<|MERGE_RESOLUTION|>--- conflicted
+++ resolved
@@ -1,238 +1,112 @@
-<<<<<<< HEAD
-# ##### BEGIN GPL LICENSE BLOCK #####
-#
-#  This program is free software; you can redistribute it and/or
-#  modify it under the terms of the GNU General Public License
-#  as published by the Free Software Foundation; either version 2
-#  of the License, or (at your option) any later version.
-#
-#  This program is distributed in the hope that it will be useful,
-#  but WITHOUT ANY WARRANTY; without even the implied warranty of
-#  MERCHANTABILITY or FITNESS FOR A PARTICULAR PURPOSE.  See the
-#  GNU General Public License for more details.
-#
-#  You should have received a copy of the GNU General Public License
-#  along with this program; if not, write to the Free Software Foundation,
-#  Inc., 51 Franklin Street, Fifth Floor, Boston, MA 02110-1301, USA.
-#
-# ##### END GPL LICENSE BLOCK #####
-
-import bpy
-import parser
-from bpy.props import StringProperty, BoolProperty, EnumProperty, FloatProperty
-from node_tree import SverchCustomTreeNode, StringsSocket
-from data_structure import (SvGetSocketAnyType, updateNode, match_short,
-                            match_long_cycle)
-
-
-class SvVertexGroupNode(bpy.types.Node, SverchCustomTreeNode):
-    ''' Vertex Group '''
-    bl_idname = 'SvVertexGroupNode'
-    bl_label = 'weights'
-    bl_icon = 'OUTLINER_OB_EMPTY'
-
-    Itermodes = [
-        ("match_short",        "match_short",         "", 1),
-        ("match_long_cycle",   "match_long_cycle",    "", 2),
-    ]
-
-    Iteration = EnumProperty(name="iteration modes",
-                             description="Iteration modes",
-                             default="match_short", items=Itermodes,
-                             update=updateNode)
-    formula = StringProperty(name='formula',
-                             description='name of object to operate on',
-                             default='Cube', update=updateNode)
-    fade_speed = FloatProperty(name='fade',
-                               description='Speed of "clear unused" weights \
-                               during animation', default=2,
-                               options={'ANIMATABLE'}, update=updateNode)
-    clear = BoolProperty(name='clear unused', description='clear weight of \
-                         unindexed vertices', default=True, update=updateNode)
-
-    def draw_buttons(self, context,   layout):
-        layout.prop(self,  "formula", text="")
-        row = layout.row(align=True)
-        row.prop(self,    "clear",   text="clear unused")
-        layout.prop(self, "Iteration", "Iteration modes")
-
-    def draw_buttons_ext(self, context, layout):
-        row = layout.row(align=True)
-        row.prop(self, "fade_speed", text="Clearing speed")
-
-    def sv_init(self, context):
-        self.inputs.new('StringsSocket', "VertIND")
-        self.inputs.new('StringsSocket', "Weights")
-
-
-    def process(self):
-
-        vertex_weight = self.inputs['Weights'].links
-        if not (vertex_weight and (type(vertex_weight[0].from_socket) ==
-                StringsSocket)):
-            return
-
-        obj = bpy.data.objects[self.formula]
-
-        if self.inputs['VertIND'].links:
-            verts = SvGetSocketAnyType(self, self.inputs['VertIND'])[0]
-        else:
-            verts = [i.index for i in obj.data.vertices]
-
-        wei = SvGetSocketAnyType(self, self.inputs['Weights'])[0]
-
-        if self.Iteration == 'match_short':
-            temp = match_short([verts, wei])
-            verts, wei = temp[0], temp[1]
-        if self.Iteration == 'match_long_cycle':
-            temp = match_long_cycle([verts, wei])
-            verts, wei = temp[0], temp[1]
-
-        obj.data.update()
-        if obj.vertex_groups.active and\
-           obj.vertex_groups.active.name.find('Sv_VGroup') != -1:
-
-            if self.clear:
-                obj.vertex_groups.active.add([i.index for i in
-                                              obj.data.vertices],
-                                             self.fade_speed, "SUBTRACT")
-            g = 0
-            while g != len(wei):
-                obj.vertex_groups.active.add([verts[g]], wei[g], "REPLACE")
-                g = g+1
-
-        else:
-            obj.vertex_groups.active = obj.vertex_groups.new(name='Sv_VGroup')
-
-
-def register():
-    bpy.utils.register_class(SvVertexGroupNode)
-
-
-def unregister():
-    bpy.utils.unregister_class(SvVertexGroupNode)
-=======
-# ##### BEGIN GPL LICENSE BLOCK #####
-#
-#  This program is free software; you can redistribute it and/or
-#  modify it under the terms of the GNU General Public License
-#  as published by the Free Software Foundation; either version 2
-#  of the License, or (at your option) any later version.
-#
-#  This program is distributed in the hope that it will be useful,
-#  but WITHOUT ANY WARRANTY; without even the implied warranty of
-#  MERCHANTABILITY or FITNESS FOR A PARTICULAR PURPOSE.  See the
-#  GNU General Public License for more details.
-#
-#  You should have received a copy of the GNU General Public License
-#  along with this program; if not, write to the Free Software Foundation,
-#  Inc., 51 Franklin Street, Fifth Floor, Boston, MA 02110-1301, USA.
-#
-# ##### END GPL LICENSE BLOCK #####
-
-import bpy
-import parser
-from bpy.props import StringProperty, BoolProperty, EnumProperty, FloatProperty
-from node_tree import SverchCustomTreeNode, StringsSocket
-from data_structure import (SvGetSocketAnyType, updateNode, match_short,
-                            match_long_cycle)
-
-
-class SvVertexGroupNode(bpy.types.Node, SverchCustomTreeNode):
-    ''' Vertex Group '''
-    bl_idname = 'SvVertexGroupNode'
-    bl_label = 'vertex group weights'
-    bl_icon = 'OUTLINER_OB_EMPTY'
-
-    Itermodes = [
-        ("match_short",        "match_short",         "", 1),
-        ("match_long_cycle",   "match_long_cycle",    "", 2),
-    ]
-
-    Iteration = EnumProperty(name="iteration modes",
-                             description="Iteration modes",
-                             default="match_short", items=Itermodes,
-                             update=updateNode)
-    formula = StringProperty(name='formula',
-                             description='name of object to operate on',
-                             default='Cube', update=updateNode)
-    fade_speed = FloatProperty(name='fade',
-                               description='Speed of "clear unused" weights \
-                               during animation', default=2,
-                               options={'ANIMATABLE'}, update=updateNode)
-    clear = BoolProperty(name='clear unused', description='clear weight of \
-                         unindexed vertices', default=True, update=updateNode)
-
-    def draw_buttons(self, context,   layout):
-        layout.prop(self,  "formula", text="")
-        row = layout.row(align=True)
-        row.prop(self,    "clear",   text="clear unused")
-        layout.prop(self, "Iteration", "Iteration modes")
-
-    def draw_buttons_ext(self, context, layout):
-        row = layout.row(align=True)
-        row.prop(self, "fade_speed", text="Clearing speed")
-
-    def init(self, context):
-        self.inputs.new('StringsSocket', "VertIND")
-        self.inputs.new('StringsSocket', "Weights")
-
-    def update(self):
-
-        if not (self.formula in bpy.data.objects):
-            return
-
-        if not ('Weights' in self.inputs):
-            return
-
-        vertex_weight = self.inputs['Weights'].links
-        if not (vertex_weight and (type(vertex_weight[0].from_socket) ==
-                StringsSocket)):
-            return
-
-        self.process()
-
-    def process(self):
-        obj = bpy.data.objects[self.formula]
-
-        if self.inputs['VertIND'].links:
-            verts = SvGetSocketAnyType(self, self.inputs['VertIND'])[0]
-        else:
-            verts = [i.index for i in obj.data.vertices]
-
-        wei = SvGetSocketAnyType(self, self.inputs['Weights'])[0]
-
-        if self.Iteration == 'match_short':
-            temp = match_short([verts, wei])
-            verts, wei = temp[0], temp[1]
-        if self.Iteration == 'match_long_cycle':
-            temp = match_long_cycle([verts, wei])
-            verts, wei = temp[0], temp[1]
-
-        obj.data.update()
-        if obj.vertex_groups.active and\
-           obj.vertex_groups.active.name.find('Sv_VGroup') != -1:
-
-            if self.clear:
-                obj.vertex_groups.active.add([i.index for i in
-                                              obj.data.vertices],
-                                             self.fade_speed, "SUBTRACT")
-            g = 0
-            while g != len(wei):
-                obj.vertex_groups.active.add([verts[g]], wei[g], "REPLACE")
-                g = g+1
-
-        else:
-            obj.vertex_groups.active = obj.vertex_groups.new(name='Sv_VGroup')
-
-    def update_socket(self, context):
-        self.update()
-
-
-def register():
-    bpy.utils.register_class(SvVertexGroupNode)
-
-
-def unregister():
-    bpy.utils.unregister_class(SvVertexGroupNode)
->>>>>>> a3ea55b9
+# ##### BEGIN GPL LICENSE BLOCK #####
+#
+#  This program is free software; you can redistribute it and/or
+#  modify it under the terms of the GNU General Public License
+#  as published by the Free Software Foundation; either version 2
+#  of the License, or (at your option) any later version.
+#
+#  This program is distributed in the hope that it will be useful,
+#  but WITHOUT ANY WARRANTY; without even the implied warranty of
+#  MERCHANTABILITY or FITNESS FOR A PARTICULAR PURPOSE.  See the
+#  GNU General Public License for more details.
+#
+#  You should have received a copy of the GNU General Public License
+#  along with this program; if not, write to the Free Software Foundation,
+#  Inc., 51 Franklin Street, Fifth Floor, Boston, MA 02110-1301, USA.
+#
+# ##### END GPL LICENSE BLOCK #####
+
+import bpy
+import parser
+from bpy.props import StringProperty, BoolProperty, EnumProperty, FloatProperty
+from node_tree import SverchCustomTreeNode, StringsSocket
+from data_structure import (SvGetSocketAnyType, updateNode, match_short,
+                            match_long_cycle)
+
+
+class SvVertexGroupNode(bpy.types.Node, SverchCustomTreeNode):
+    ''' Vertex Group '''
+    bl_idname = 'SvVertexGroupNode'
+    bl_label = 'Vertex group weights'
+    bl_icon = 'OUTLINER_OB_EMPTY'
+
+    Itermodes = [
+        ("match_short",        "match_short",         "", 1),
+        ("match_long_cycle",   "match_long_cycle",    "", 2),
+    ]
+
+    Iteration = EnumProperty(name="iteration modes",
+                             description="Iteration modes",
+                             default="match_short", items=Itermodes,
+                             update=updateNode)
+    formula = StringProperty(name='formula',
+                             description='name of object to operate on',
+                             default='Cube', update=updateNode)
+    fade_speed = FloatProperty(name='fade',
+                               description='Speed of "clear unused" weights \
+                               during animation', default=2,
+                               options={'ANIMATABLE'}, update=updateNode)
+    clear = BoolProperty(name='clear unused', description='clear weight of \
+                         unindexed vertices', default=True, update=updateNode)
+
+    def draw_buttons(self, context,   layout):
+        layout.prop(self,  "formula", text="")
+        row = layout.row(align=True)
+        row.prop(self,    "clear",   text="clear unused")
+        layout.prop(self, "Iteration", "Iteration modes")
+
+    def draw_buttons_ext(self, context, layout):
+        row = layout.row(align=True)
+        row.prop(self, "fade_speed", text="Clearing speed")
+
+    def sv_init(self, context):
+        self.inputs.new('StringsSocket', "VertIND")
+        self.inputs.new('StringsSocket', "Weights")
+
+
+    def process(self):
+
+        vertex_weight = self.inputs['Weights'].links
+        if not (vertex_weight and (type(vertex_weight[0].from_socket) ==
+                StringsSocket)):
+            return
+
+        obj = bpy.data.objects[self.formula]
+
+        if self.inputs['VertIND'].links:
+            verts = SvGetSocketAnyType(self, self.inputs['VertIND'])[0]
+        else:
+            verts = [i.index for i in obj.data.vertices]
+
+        wei = SvGetSocketAnyType(self, self.inputs['Weights'])[0]
+
+        if self.Iteration == 'match_short':
+            temp = match_short([verts, wei])
+            verts, wei = temp[0], temp[1]
+        if self.Iteration == 'match_long_cycle':
+            temp = match_long_cycle([verts, wei])
+            verts, wei = temp[0], temp[1]
+
+        obj.data.update()
+        if obj.vertex_groups.active and\
+           obj.vertex_groups.active.name.find('Sv_VGroup') != -1:
+
+            if self.clear:
+                obj.vertex_groups.active.add([i.index for i in
+                                              obj.data.vertices],
+                                             self.fade_speed, "SUBTRACT")
+            g = 0
+            while g != len(wei):
+                obj.vertex_groups.active.add([verts[g]], wei[g], "REPLACE")
+                g = g+1
+
+        else:
+            obj.vertex_groups.active = obj.vertex_groups.new(name='Sv_VGroup')
+
+
+def register():
+    bpy.utils.register_class(SvVertexGroupNode)
+
+
+def unregister():
+    bpy.utils.unregister_class(SvVertexGroupNode)
# ##### BEGIN GPL LICENSE BLOCK #####
#
#  This program is free software; you can redistribute it and/or
#  modify it under the terms of the GNU General Public License
#  as published by the Free Software Foundation; either version 2
#  of the License, or (at your option) any later version.
#
#  This program is distributed in the hope that it will be useful,
#  but WITHOUT ANY WARRANTY; without even the implied warranty of
#  MERCHANTABILITY or FITNESS FOR A PARTICULAR PURPOSE.  See the
#  GNU General Public License for more details.
#
#  You should have received a copy of the GNU General Public License
#  along with this program; if not, write to the Free Software Foundation,
#  Inc., 51 Franklin Street, Fifth Floor, Boston, MA 02110-1301, USA.
#
# ##### END GPL LICENSE BLOCK #####
import textwrap

import bpy
<<<<<<< HEAD
from bpy.props import StringProperty
import pprint
=======
from bpy.props import StringProperty, IntProperty, BoolProperty

>>>>>>> 8b24ce83
from node_tree import SverchCustomTreeNode
from data_structure import SvSetSocketAnyType, updateNode, node_id


TEXT_WIDTH = 6

<<<<<<< HEAD
class SverchokNote(bpy.types.Operator):
    """Sverchok Note"""
    bl_idname = "node.sverchok_note_button"
    bl_label = "Sverchok notes"
    bl_options = {'REGISTER', 'UNDO'}

    text = StringProperty(name='text',
                          default='')

    def execute(self, context):
        text = literal_eval(self.text)
        Sv_handle_Note[text[0]] = True
        Sv_handle_Note[text[0]+'text'] = text[1]
        return {'FINISHED'}


class SverchokUnNote(bpy.types.Operator):
    """Sverchok UnNote"""
    bl_idname = "node.sverchok_note_unbutton"
    bl_label = "Sverchok Un notes"
    bl_options = {'REGISTER', 'UNDO'}

    text = StringProperty(name='text',
                          default='')

    def execute(self, context):
        text = literal_eval(self.text)
        Sv_handle_Note[text[0]] = False
        Sv_handle_Note[text[0]+'text'] = str(['your text here'])
        return {'FINISHED'}
=======
def format_text(text, width):
    out = []
    for t in text.splitlines():
        out.extend(textwrap.wrap(t, width // TEXT_WIDTH))
        out.append("")
    return out
>>>>>>> 8b24ce83


class NoteNode(bpy.types.Node, SverchCustomTreeNode):
    ''' Note '''
    bl_idname = 'NoteNode'
    bl_label = 'Note'
    bl_icon = 'OUTLINER_OB_EMPTY'
    
    def update_text(self, context):
        self.format_text()
        updateNode(self, context)
        
    text = StringProperty(name='text',
                          default='your text here',
                          update=update_text)
    text_cache = {}
    n_id = StringProperty(default='')
    show_text = BoolProperty(default=False, name="Show text", 
                             description="Show text box in node")
    
    def format_text(self):
        n_id = node_id(self)
        tl = format_text(self.text, self.width)
        self.text_cache[n_id] = (self.width, tl)
        
    def init(self, context):
<<<<<<< HEAD
=======
        n_id = node_id(self)
>>>>>>> 8b24ce83
        self.width = 400
        self.color = (0.5, 0.5, 1)
        self.use_custom_color = True
        self.outputs.new('StringsSocket', "Text", "Text")
    
    def draw_buttons(self, context, layout):
<<<<<<< HEAD
        if self.name not in Sv_handle_Note:
            Sv_handle_Note[self.name] = False

        if not Sv_handle_Note[self.name]:
            row = layout.column(align=True)
            row.prop(self, 'text', text='')
            row.operator('node.sverchok_note_button', text='MIND').text = str([self.name, self.text])

        else:
            #ev = literal_eval(Sv_handle_Note[self.name+'text'])
            ev = Sv_handle_Note[self.name+'text']
            row = layout.column(align=True)
            out = pprint.pformat(ev, width=60)
            #print(out)
            #row.label(ev)
            for t in out.splitlines():
                row.label(t)
            row.operator('node.sverchok_note_unbutton', text='CHANGE').text = str([self.name, self.text])

    def update(self):
        if Sv_handle_Note[self.name]:
            self.use_custom_color = True
            self.color = (0.5,0.5,1)
        else:
            self.use_custom_color = True
            self.color = (0.05,0.05,0.1)
=======
        if self.show_text:
            row = layout.row()
            row.scale_y = 1.1
            row.prop(self, "text", text='')
        
        def draw_lines(col, lines):
            skip = False
            for l in lines:
                if l:
                    col.label(text=l)
                    skip = False
                elif skip:
                    continue
                else:
                    col.label(text=l)
                    skip = True
                    
        col = layout.column(align=True)
        if self.n_id in self.text_cache:
            data = self.text_cache.get(self.n_id)
            if data and data[0] == self.width:
                draw_lines(col, data[1])
                return
        text_lines = format_text(self.text, self.width)
        draw_lines(col, text_lines)
        
    def draw_buttons_ext(self, context, layout):
        layout.prop(self, "text")
        layout.prop(self, "show_text", toggle=True)
        layout.prop(self.outputs[0], "hide", toggle=True, text="Output socket")
        op = layout.operator("node.sverchok_text_callback", text="From clipboard")
        op.fn_name = "from_clipboard"
        op = layout.operator("node.sverchok_text_callback", text="To text editor")
        op.fn_name = "to_text"

    def to_text(self):
        sv_n_t = "Sverchok Note Buffer"
        text = bpy.data.texts.get(sv_n_t)
        if not text:
            text = bpy.data.texts.new(sv_n_t)
        text.clear()
        text.write(self.text)
    
    def from_clipboard(self):
        self.text = bpy.context.window_manager.clipboard
        
    def update(self):
        n_id = node_id(self)
        if not n_id in self.text_cache:
            self.format_text()
            
>>>>>>> 8b24ce83
        if 'Text' in self.outputs and self.outputs['Text'].links:
            # I'm not sure that this makes sense, but keeping it like 
            # old note right now. Would expect one value, and optional
            # split, or split via a text processing node, 
            # but keeping this for now
            text = [[a] for a in self.text.split()]
            SvSetSocketAnyType(self, 'Text', [text])
    
    def copy(self, node):
        self.n_id = ''
        node_id(self)

def register():
    bpy.utils.register_class(NoteNode)

def unregister():
    bpy.utils.unregister_class(NoteNode)

if __name__ == '__main__':
    register()<|MERGE_RESOLUTION|>--- conflicted
+++ resolved
@@ -18,58 +18,21 @@
 import textwrap
 
 import bpy
-<<<<<<< HEAD
-from bpy.props import StringProperty
-import pprint
-=======
+
 from bpy.props import StringProperty, IntProperty, BoolProperty
 
->>>>>>> 8b24ce83
 from node_tree import SverchCustomTreeNode
 from data_structure import SvSetSocketAnyType, updateNode, node_id
 
 
 TEXT_WIDTH = 6
 
-<<<<<<< HEAD
-class SverchokNote(bpy.types.Operator):
-    """Sverchok Note"""
-    bl_idname = "node.sverchok_note_button"
-    bl_label = "Sverchok notes"
-    bl_options = {'REGISTER', 'UNDO'}
-
-    text = StringProperty(name='text',
-                          default='')
-
-    def execute(self, context):
-        text = literal_eval(self.text)
-        Sv_handle_Note[text[0]] = True
-        Sv_handle_Note[text[0]+'text'] = text[1]
-        return {'FINISHED'}
-
-
-class SverchokUnNote(bpy.types.Operator):
-    """Sverchok UnNote"""
-    bl_idname = "node.sverchok_note_unbutton"
-    bl_label = "Sverchok Un notes"
-    bl_options = {'REGISTER', 'UNDO'}
-
-    text = StringProperty(name='text',
-                          default='')
-
-    def execute(self, context):
-        text = literal_eval(self.text)
-        Sv_handle_Note[text[0]] = False
-        Sv_handle_Note[text[0]+'text'] = str(['your text here'])
-        return {'FINISHED'}
-=======
 def format_text(text, width):
     out = []
     for t in text.splitlines():
         out.extend(textwrap.wrap(t, width // TEXT_WIDTH))
         out.append("")
     return out
->>>>>>> 8b24ce83
 
 
 class NoteNode(bpy.types.Node, SverchCustomTreeNode):
@@ -96,44 +59,13 @@
         self.text_cache[n_id] = (self.width, tl)
         
     def init(self, context):
-<<<<<<< HEAD
-=======
         n_id = node_id(self)
->>>>>>> 8b24ce83
         self.width = 400
         self.color = (0.5, 0.5, 1)
         self.use_custom_color = True
         self.outputs.new('StringsSocket', "Text", "Text")
     
     def draw_buttons(self, context, layout):
-<<<<<<< HEAD
-        if self.name not in Sv_handle_Note:
-            Sv_handle_Note[self.name] = False
-
-        if not Sv_handle_Note[self.name]:
-            row = layout.column(align=True)
-            row.prop(self, 'text', text='')
-            row.operator('node.sverchok_note_button', text='MIND').text = str([self.name, self.text])
-
-        else:
-            #ev = literal_eval(Sv_handle_Note[self.name+'text'])
-            ev = Sv_handle_Note[self.name+'text']
-            row = layout.column(align=True)
-            out = pprint.pformat(ev, width=60)
-            #print(out)
-            #row.label(ev)
-            for t in out.splitlines():
-                row.label(t)
-            row.operator('node.sverchok_note_unbutton', text='CHANGE').text = str([self.name, self.text])
-
-    def update(self):
-        if Sv_handle_Note[self.name]:
-            self.use_custom_color = True
-            self.color = (0.5,0.5,1)
-        else:
-            self.use_custom_color = True
-            self.color = (0.05,0.05,0.1)
-=======
         if self.show_text:
             row = layout.row()
             row.scale_y = 1.1
@@ -185,7 +117,6 @@
         if not n_id in self.text_cache:
             self.format_text()
             
->>>>>>> 8b24ce83
         if 'Text' in self.outputs and self.outputs['Text'].links:
             # I'm not sure that this makes sense, but keeping it like 
             # old note right now. Would expect one value, and optional

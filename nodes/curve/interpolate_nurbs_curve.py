--- conflicted
+++ resolved
@@ -5,12 +5,7 @@
 from bpy.props import FloatProperty, EnumProperty, BoolProperty, IntProperty
 
 from sverchok.node_tree import SverchCustomTreeNode
-<<<<<<< HEAD
 from sverchok.data_structure import updateNode, zip_long_repeat, ensure_nesting_level
-from sverchok.utils.logging import info, exception
-=======
-from sverchok.data_structure import updateNode, zip_long_repeat
->>>>>>> d20a15fc
 from sverchok.utils.curve.nurbs import SvNurbsCurve
 from sverchok.utils.nurbs_common import SvNurbsMaths
 from sverchok.utils.curve.algorithms import curve_segment
@@ -19,17 +14,12 @@
 from sverchok.utils.curve.freecad import SvSolidEdgeCurve
 from sverchok.dependencies import geomdl, FreeCAD
 
-<<<<<<< HEAD
 if FreeCAD is not None:
     import Part
     from Part import BSplineCurve
     from FreeCAD import Vector
 
 class SvExInterpolateNurbsCurveNodeMK2(SverchCustomTreeNode, bpy.types.Node):
-=======
-
-class SvExInterpolateNurbsCurveNode(SverchCustomTreeNode, bpy.types.Node):
->>>>>>> d20a15fc
     """
     Triggers: NURBS Curve interpolation
     Tooltip: Interpolate NURBS Curve
@@ -398,12 +388,7 @@
             else: # NATIVE:
                 implementation = SvNurbsCurve.NATIVE
                 metric = self.metric
-<<<<<<< HEAD
-                curve = SvNurbsMaths.interpolate_curve(implementation, degree, vertices, metric=metric, cyclic=self.cyclic, logger=self.get_logger())
-=======
-
-            curve = SvNurbsMaths.interpolate_curve(implementation, degree, vertices, metric=metric, cyclic=self.cyclic, logger=self.sv_logger)
->>>>>>> d20a15fc
+                curve = SvNurbsMaths.interpolate_curve(implementation, degree, vertices, metric=metric, cyclic=self.cyclic, logger=self.sv_logger)
 
             points_out.append(curve.get_control_points().tolist())
             knots_out.append(curve.get_knotvector().tolist())

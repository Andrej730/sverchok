--- conflicted
+++ resolved
@@ -8,9 +8,5 @@
    stethoscope
    viewer_draw_mk2
    box_rounded
-<<<<<<< HEAD
    image_decompose
    eval_knieval
-=======
-   image_decompose
->>>>>>> f35d5d09

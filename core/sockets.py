--- conflicted
+++ resolved
@@ -692,12 +692,8 @@
     SvColorSocket, SvQuaternionSocket, SvDummySocket, SvSeparatorSocket,
     SvTextSocket, SvObjectSocket, SvDictionarySocket, SvChameleonSocket,
     SvSurfaceSocket, SvCurveSocket, SvScalarFieldSocket, SvVectorFieldSocket,
-<<<<<<< HEAD
-    SvSolidSocket, SvSvgSocket, SvLinkNewNodeInput,
+    SvSolidSocket, SvSvgSocket, SvPulgaForceSocket, SvLinkNewNodeInput,
     SvStringsSocketInterface, SvVerticesSocketInterface
-=======
-    SvSolidSocket, SvSvgSocket, SvPulgaForceSocket, SvLinkNewNodeInput
->>>>>>> d3b505a7
 ]
 
 

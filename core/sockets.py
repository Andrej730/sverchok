# -*- coding: utf-8 -*-
# ##### BEGIN GPL LICENSE BLOCK #####
#
#  This program is free software; you can redistribute it and/or
#  modify it under the terms of the GNU General Public License
#  as published by the Free Software Foundation; either version 2
#  of the License, or (at your option) any later version.
#
#  This program is distributed in the hope that it will be useful,
#  but WITHOUT ANY WARRANTY; without even the implied warranty of
#  MERCHANTABILITY or FITNESS FOR A PARTICULAR PURPOSE.  See the
#  GNU General Public License for more details.
#
#  You should have received a copy of the GNU General Public License
#  along with this program; if not, write to the Free Software Foundation,
#  Inc., 51 Franklin Street, Fifth Floor, Boston, MA 02110-1301, USA.
#
# ##### END GPL LICENSE BLOCK #####

import bpy
<<<<<<< HEAD
from bpy.props import StringProperty, BoolProperty, FloatVectorProperty, IntProperty, FloatProperty, EnumProperty
from bpy.types import NodeTree, NodeSocket

from sverchok.core.socket_conversions import (
        DefaultImplicitConversionPolicy,
        FieldImplicitConversionPolicy,
        is_vector_to_matrix
    )
=======
from bpy.props import StringProperty, BoolProperty, FloatVectorProperty, IntProperty
from bpy.types import NodeSocket
>>>>>>> 989d1205

from sverchok.core.socket_conversions import ConversionPolicies
from sverchok.core.socket_data import (
    SvGetSocketInfo, SvGetSocket, SvSetSocket, SvForgetSocket,
    SvNoDataError, sentinel)

<<<<<<< HEAD
from sverchok.data_structure import (
    updateNode,
    get_other_socket,
    socket_id,
    replace_socket,
    SIMPLE_DATA_TYPES,
    flatten_data, graft_data, map_at_level, wrap_data)

from sverchok.node_tree import throttle_tree_update

from sverchok.utils.field.scalar import SvConstantScalarField
from sverchok.utils.field.vector import SvMatrixVectorField, SvConstantVectorField
from sverchok.utils.curve import SvCurve, SvReparametrizeCurve
from sverchok.utils.surface import SvSurface

socket_colors = {
    "SvStringsSocket": (0.6, 1.0, 0.6, 1.0),
    "SvVerticesSocket": (0.9, 0.6, 0.2, 1.0),
    "SvQuaternionSocket": (0.9, 0.4, 0.7, 1.0),
    "SvColorSocket": (0.9, 0.8, 0.0, 1.0),
    "SvMatrixSocket": (0.2, 0.8, 0.8, 1.0),
    "SvDummySocket": (0.8, 0.8, 0.8, 0.3),
    "SvSeparatorSocket": (0.0, 0.0, 0.0, 0.0),
    "SvObjectSocket": (0.69, 0.74, 0.73, 1.0),
    "SvTextSocket": (0.68, 0.85, 0.90, 1),
    "SvDictionarySocket": (1.0, 1.0, 1.0, 1.0),
    "SvFilePathSocket": (0.9, 0.9, 0.3, 1.0),
    "SvSolidSocket": (0.0, 0.65, 0.3, 1.0)
}
=======
from sverchok.data_structure import get_other_socket, replace_socket
from sverchok.utils.logging import warning

>>>>>>> 989d1205

def process_from_socket(self, context):
    """Update function of exposed properties in Sockets"""
    self.node.process_node(context)

class SV_MT_SocketOptionsMenu(bpy.types.Menu):
    bl_label = "Socket Options"

    test : BoolProperty(name="Test")

    @classmethod
    def poll(cls, context):
        return hasattr(context, 'node') and hasattr(context, 'socket')

    def draw(self, context):
        node = context.node
        if not node:
            return
        layout = self.layout
        if hasattr(context.socket, 'draw_menu_items'):
            context.socket.draw_menu_items(context, layout)

class SvSocketProcessing(object):
    # These properties are to be set explicitly by node classes
    # for input sockets, if the node knows it can handle simplified data.
    # For outputs, these properties are not used.
    allow_flatten : BoolProperty(default = False)
    allow_simplify : BoolProperty(default = False)
    allow_graft : BoolProperty(default = False)
    allow_wrap : BoolProperty(default = False)

    # technical property
    skip_simplify_mode_update: BoolProperty(default=False)

    use_graft : BoolProperty(
            name = "Graft",
            default = False,
            update = process_from_socket)

    use_wrap : BoolProperty(
            name = "Wrap",
            default = False,
            update = process_from_socket)

    def update_flatten_flag(self, context):
        if self.skip_simplify_mode_update:
            return

        with throttle_tree_update(self.node):
            try:
                self.skip_simplify_mode_update = True
                if self.use_flatten:
                    self.use_simplify = False
            finally:
                self.skip_simplify_mode_update = False
                
        process_from_socket(self, context)

    def update_simplify_flag(self, context):
        if self.skip_simplify_mode_update:
            return

        with throttle_tree_update(self.node):
            try:
                self.skip_simplify_mode_update = True
                if self.use_simplify:
                    self.use_flatten = False
            finally:
                self.skip_simplify_mode_update = False
                
        process_from_socket(self, context)

    # Only one of properties can be set to true: use_flatten or use_simplfy
    use_flatten : BoolProperty(
            name = "Flatten",
            default = False,
            update = update_flatten_flag)

    use_simplify : BoolProperty(
            name = "Simplify",
            default = False,
            update = update_simplify_flag)

    def can_flatten(self):
        return hasattr(self, 'do_flatten') and (self.allow_flatten or self.is_output)

    def can_simplify(self):
        return hasattr(self, 'do_simplify') and (self.allow_simplify or self.is_output)

    def can_graft(self):
        return self.is_output or self.allow_graft

    def can_wrap(self):
        return self.is_output or self.allow_wrap

    def draw_simplify_modes(self, layout):
        if self.can_flatten():
            layout.prop(self, 'use_flatten')
        if self.can_simplify():
            layout.prop(self, 'use_simplify')

    def preprocess_input(self, data):
        result = data
        if self.use_flatten:
            result = self.do_flatten(data)
        elif self.use_simplify:
            result = self.do_simplify(data)
        if self.use_graft:
            result = self.do_graft(result)
        if self.use_wrap:
            result = wrap_data(result)
        return result

    def postprocess_output(self, data):
        result = data
        if self.use_flatten:
            result = self.do_flatten(data)
        elif self.use_simplify:
            result = self.do_simplify(data)
        if self.use_graft:
            result = self.do_graft(result)
        if self.use_wrap:
            result = wrap_data(result)
        return result

    def has_simplify_modes(self, context):
        return self.can_flatten() or self.can_simplify()

    def has_menu(self, context):
        return self.has_simplify_modes(context) or self.can_graft() or self.can_wrap()

    def draw_menu_button(self, context, layout, node, text):
        pass

class SvSocketCommon(SvSocketProcessing):
    """ Base class for all Sockets """
    color = (1, 0, 0, 1)  # base color, other sockets should override the property, use FloatProperty for dynamic
    label: StringProperty()  # It will be drawn instead of name if given
    quick_link_to_node = str()  # sockets which often used with other nodes can fill its `bl_idname` here

    use_prop: BoolProperty(default=False)  # set True to use default socket property if it has got it
    custom_draw: StringProperty(description="For name of method which will draw socket UI (optionally)")
    prop_name: StringProperty(default='', description="For displaying node property in socket UI")

    objects_number: IntProperty(min=0)  # utility field for showing number of objects in sockets data

    def get_prop_name(self):
        """
        Intended to return name of property related with socket owned by its node
        Name can be replaced by twin property name in draft mode of a tree
        If does not have 'missing_dependecy' attribute it can return empty list, reasons unknown
        """
        if hasattr(self.node, 'missing_dependecy'):
            return []
        if self.node and hasattr(self.node, 'does_support_draft_mode') and self.node.does_support_draft_mode() and hasattr(self.node.id_data, 'sv_draft') and self.node.id_data.sv_draft:
            prop_name_draft = self.node.draft_properties_mapping.get(self.prop_name, None)
            if prop_name_draft:
                return prop_name_draft
            else:
                return self.prop_name
        else:
            return self.prop_name

    @property
    def other(self):
        """Returns opposite liked socket, if socket is outputs it will return one random opposite linked socket"""
        return get_other_socket(self)

    @property
    def socket_id(self):
        """Id of socket used by data_cache"""
        return str(hash(self.node.node_id + self.identifier))

    @property
    def index(self):
        """Index of socket, hidden sockets are also taken into account"""
        node = self.node
        sockets = node.outputs if self.is_output else node.inputs
        for i, s in enumerate(sockets):
            if s == self:
                return i

    @property
    def hide_safe(self):
        """It will hide even linked sockets"""
        return self.hide

    @hide_safe.setter
    def hide_safe(self, value):
        # handles both input and output.
        if self.is_linked and value:
            for link in self.links:
                self.id_data.sv_links.remove(self.id_data, link)
                self.id_data.links.remove(link)

        self.hide = value

    def sv_get(self, default=sentinel, deepcopy=True, implicit_conversions=None):
        """
        The method is used for getting input socket data
        In most cases the method should not be overridden
        If socket uses custom implicit_conversion it should implements default_conversion_name attribute
        Also a socket can use its default_property
        Order of getting data (if available):
        1. writen socket data
        2. node default property
        3. socket default property
        4. script default property
        5. Raise no data error
        :param default: script default property
        :param deepcopy: in most cases should be False for efficiency but not in cases if input data will be modified
        :param implicit_conversions: if needed automatic conversion data from one socket type to another
        :return: data bound to the socket
        """
        if implicit_conversions is None:
            if hasattr(self, 'default_conversion_name'):
                implicit_conversions = ConversionPolicies.get_conversion(self.default_conversion_name)
            else:
                implicit_conversions = ConversionPolicies.DEFAULT.conversion

        if self.is_linked and not self.is_output:
            return self.convert_data(SvGetSocket(self, deepcopy), implicit_conversions)
        elif self.get_prop_name():
            prop = getattr(self.node, self.get_prop_name())
            if isinstance(prop, (str, int, float)):
                return [[prop]]
            elif hasattr(prop, '__len__'):
                # it looks like as some BLender property array - convert to tuple
                return [[prop[:]]]
            else:
                return [prop]
        elif self.use_prop and hasattr(self, 'default_property') and self.default_property is not None:
            default_property = self.default_property
            if isinstance(default_property, (str, int, float)):
                return [[default_property]]
            elif hasattr(default_property, '__len__'):
                # it looks like as some BLender property array - convert to tuple
                return [[default_property[:]]]
            else:
                return [default_property]
        elif default is not sentinel:
            return default
        else:
            raise SvNoDataError(self)

    def sv_set(self, data):
        """Set output data"""
        data = self.postprocess_output(data)
        SvSetSocket(self, data)

    def sv_forget(self):
        """Delete socket memory"""
        SvForgetSocket(self)

    def replace_socket(self, new_type, new_name=None):
        """Replace a socket with a socket of new_type and keep links,
        return the new socket, the old reference might be invalid"""
        return replace_socket(self, new_type, new_name)

    def draw_property(self, layout, prop_origin=None, prop_name='default_property'):
        """
        This method can be overridden for showing property in another way
        Property will be shown only if socket is unconnected input
        If prop_origin is None then the default socket property should be shown
        """
        if prop_origin is None and hasattr(self, prop_name):
            layout.prop(self, 'default_property')
        else:
            layout.prop(prop_origin, prop_name)

    def draw_quick_link(self, context, layout, node):
        """
        Will draw button for creating new node which is often used with such type of sockets
        The socket should have `bl_idname` of other node in `quick_link_to_node` attribute for using this UI
        """
        if self.quick_link_to_node:
            layout.operator('node.sv_quicklink_new_node_input', text="", icon="PLUGIN")

    def draw(self, context, layout, node, text):

        # just handle custom draw..be it input or output.
        if self.custom_draw:
            # does the node have the draw function referred to by
            # the string stored in socket's custom_draw attribute
            if hasattr(node, self.custom_draw):
                getattr(node, self.custom_draw)(self, context, layout)

        elif self.is_linked:  # linked INPUT or OUTPUT
            layout.label(text=(self.label or text) + f". {self.objects_number or ''}")

        elif self.is_output:  # unlinked OUTPUT
            layout.label(text=self.label or text)

        else:  # unlinked INPUT
            if self.get_prop_name():  # has property
                self.draw_property(layout, prop_origin=node, prop_name=self.get_prop_name())

            elif self.use_prop:  # no property but use default prop
                self.draw_property(layout)

            else:  # no property and not use default prop
                self.draw_quick_link(context, layout, node)
                layout.label(text=self.label or text)

        if self.has_menu(context):
            self.draw_menu_button(context, layout, node, text)

    def draw_color(self, context, node):
        return self.color

    def needs_data_conversion(self):
        """True if other socket has got different type"""
        if not self.is_linked:
            return False
        return self.other.bl_idname != self.bl_idname

    def convert_data(self, source_data, implicit_conversions=ConversionPolicies.DEFAULT.conversion):
        if not self.needs_data_conversion():
            return source_data
        else:
            self.node.debug(f"Trying to convert data for input socket {self.name} by {implicit_conversions}")
            return implicit_conversions.convert(self, source_data)

    def update_objects_number(self):
        """
        Should be called each time after process method of the socket owner
        It will update number of objects to show in socket labels
        """
        try:
            if self.is_output:
                objects_info = SvGetSocketInfo(self)
                self.objects_number = int(objects_info) if objects_info else 0
            else:
                data = self.sv_get(deepcopy=False, default=[])
                self.objects_number = len(data) if data else 0
        except Exception as e:
            warning(f"Socket='{self.name}' of node='{self.node.name}' can't update number of objects on the label. "
                    f"Cause is '{e}'")
            self.objects_number = 0

<<<<<<< HEAD
    def sv_get(self, default=sentinel, deepcopy=True, implicit_conversions=None):
        if self.is_linked and not self.is_output:
            result = self.convert_data(SvGetSocket(self, deepcopy), implicit_conversions)
        else:
            result = [[self.default_value]]
        return self.preprocess_input(result)
=======
    @property
    def properties_to_skip_iojson(self):
        """
        Used during serialization process
        Should be overridden in this way: return super().properties_to_skip_iojson + ['my_property']
        """
        skip_serialization_attributes = {
            # all this attributes can be skipped because they are static, they are always set only in sv_init method
            # but the attribute should be removed from this list if its value is changed outside sv_init method
            'quick_link_to_node', 'custom_draw', 'prop_name', 'use_prop',
            # utils attributes, Sverchok itself knows what to put in them
            'objects_number'
        }
        return skip_serialization_attributes
>>>>>>> 989d1205


class SvObjectSocket(NodeSocket, SvSocketCommon):
    bl_idname = "SvObjectSocket"
    bl_label = "Object Socket"

    def filter_kinds(self, object):
        """
        object_kinds could be any of these:
         [‘MESH’, ‘CURVE’, ‘SURFACE’, ‘META’, ‘FONT’, ‘VOLUME’, ‘ARMATURE’, ‘LATTICE’,
         ‘EMPTY’, ‘GPENCIL’, ‘CAMERA’, ‘LIGHT’, ‘SPEAKER’, ‘LIGHT_PROBE’, ‘EMPTY’

        for example
            socket.object_kinds = "MESH"
        or if you want various kinds
            socket.object_kinds = "MESH,CURVE"
        """
        if self.object_kinds in {'ALL', ''}:
            return True

        if not self.object_kinds:
            return True
        kind = self.object_kinds
        if "," in kind:
            kinds = kind.split(',')
            if object.type in set(kinds):
                return True
        if object.type == kind:
            return True

    color = (0.69, 0.74, 0.73, 1.0)
    use_prop: BoolProperty(default=True)

    object_kinds: StringProperty(default='ALL')  # use for filtering objects, see filter_kinds method
    object_ref: StringProperty(update=process_from_socket)
    object_ref_pointer: bpy.props.PointerProperty(
        name="Object Reference",
        poll=filter_kinds,  # seld.object_kinds can be "MESH" or "MESH,CURVE,.."
        type=bpy.types.Object, # what kind of objects are we showing
        update=process_from_socket)

    @property
    def default_property(self):
        # this can be more granular and even attempt to set object_ref_points from object_ref, and then wipe object_ref
        return self.node.get_bpy_data_from_name(self.object_ref or self.object_ref_pointer, bpy.data.objects)

<<<<<<< HEAD
    def sv_get(self, default=sentinel, deepcopy=True, implicit_conversions=None):
        if self.is_linked and not self.is_output:
            result = self.convert_data(SvGetSocket(self, deepcopy), implicit_conversions)
        elif self.object_ref or self.object_ref_pointer:
            # this can be more granular and even attempt to set object_ref_points from object_ref, and then wipe object_ref
            obj_ref = self.node.get_bpy_data_from_name(self.object_ref or self.object_ref_pointer, bpy.data.objects)
            if not obj_ref:
                raise SvNoDataError(self)
            result = [obj_ref]
        elif default is sentinel:
            raise SvNoDataError(self)
        else:
            result = default
        return self.preprocess_input(result)
=======
    def draw_property(self, layout, prop_origin=None, prop_name='default_property'):
        if prop_origin:
            layout.prop(prop_origin, prop_name)  # need for consistency, probably will never be used
        else:
            layout.prop_search(self, 'object_ref_pointer', bpy.data, 'objects', text=self.name)

>>>>>>> 989d1205

class SvTextSocket(NodeSocket, SvSocketCommon):
    bl_idname = "SvTextSocket"
    bl_label = "Text Socket"

    color = (0.68,  0.85,  0.90, 1)

    default_property: StringProperty(update=process_from_socket)

<<<<<<< HEAD
    def sv_get(self, default=sentinel, deepcopy=True, implicit_conversions=None):
        if self.is_linked and not self.is_output:
            result = self.convert_data(SvGetSocket(self, deepcopy), implicit_conversions)
        elif self.text:
            result = [self.text]
        elif default is sentinel:
            raise SvNoDataError(self)
        else:
            result = default
        return self.preprocess_input(result)
=======
>>>>>>> 989d1205

class SvMatrixSocket(NodeSocket, SvSocketCommon):
    '''4x4 matrix Socket type'''

    bl_idname = "SvMatrixSocket"
    bl_label = "Matrix Socket"

<<<<<<< HEAD
    num_matrices: IntProperty(default=0)

    @property
    def extra_info(self):
        # print("getting matrix extra info")
        info = ""
        if is_vector_to_matrix(self):
            info = (" (" + str(self.num_matrices) + ")")

        return info

    def get_prop_data(self):
        return {}

    def sv_get(self, default=sentinel, deepcopy=True, implicit_conversions=None):
        self.num_matrices = 0
        if self.is_linked and not self.is_output:
            source_data = SvGetSocket(self, deepcopy = True if self.needs_data_conversion() else deepcopy)
            result = self.convert_data(source_data, implicit_conversions)

        elif default is sentinel:
            raise SvNoDataError(self)
        else:
            result = default
        return self.preprocess_input(result)
=======
    color = (0.2, 0.8, 0.8, 1.0)
    quick_link_to_node = 'SvMatrixInNodeMK4'

>>>>>>> 989d1205

class SvVerticesSocket(NodeSocket, SvSocketCommon):
    '''For vertex data'''
    bl_idname = "SvVerticesSocket"
    bl_label ="Vertices Socket"

    color = (0.9, 0.6, 0.2, 1.0)
    quick_link_to_node = 'GenVectorsNode'

    # this property is needed for back capability, after renaming prop to default_property
    # should be removed after https://github.com/nortikin/sverchok/issues/3514
    # using via default_property property
    prop: FloatVectorProperty(default=(0, 0, 0), size=3, update=process_from_socket)

    expanded: BoolProperty(default=False)  # for minimizing showing socket property

<<<<<<< HEAD
    def sv_get(self, default=sentinel, deepcopy=True, implicit_conversions=None):
        if self.is_linked and not self.is_output:
            source_data = SvGetSocket(self, deepcopy = True if self.needs_data_conversion() else deepcopy)
            result = self.convert_data(source_data, implicit_conversions)

        elif self.get_prop_name():
            result = [[getattr(self.node, self.get_prop_name())[:]]]
        elif self.use_prop:
            result = [[self.prop[:]]]
        elif default is sentinel:
            raise SvNoDataError(self)
        else:
            result = default
        return self.preprocess_input(result)

    def draw_menu_button(self, context, layout, node, text):
        if (self.is_output or self.is_linked or not self.use_prop):
            layout.menu('SV_MT_SocketOptionsMenu', text='', icon='TRIA_DOWN')

    def draw_menu_items(self, context, layout):
        self.draw_simplify_modes(layout)
        if self.can_graft():
            layout.prop(self, 'use_graft')
        if self.can_wrap():
            layout.prop(self, 'use_wrap')

    def do_simplify(self, data):
        return flatten_data(data, 2)
=======
    @property
    def default_property(self):
        return self.prop

    @default_property.setter
    def default_property(self, value):
        self.prop = value

    def draw_property(self, layout, prop_origin=None, prop_name='prop'):
        if prop_origin is None:
            prop_origin = self

        split = layout.split(factor=.2, align=True)
        c1 = split.column(align=True)
        c2 = split.column(align=True)

        if self.expanded:
            c1.prop(self, "expanded", icon='TRIA_UP', text='')
            c1.label(text=self.name[0])
            c2.prop(prop_origin, prop_name, text="", expand=True)
        else:
            c1.prop(self, "expanded", icon='TRIA_DOWN', text="")
            row = c2.row(align=True)
            row.template_component_menu(prop_origin, prop_name, name=self.name)
>>>>>>> 989d1205

    def do_graft(self, data):
        return graft_data(data, item_level=1)

class SvQuaternionSocket(NodeSocket, SvSocketCommon):
    '''For quaternion data'''
    bl_idname = "SvQuaternionSocket"
    bl_label = "Quaternion Socket"

    color = (0.9, 0.4, 0.7, 1.0)

    default_property: FloatVectorProperty(default=(1, 0, 0, 0), size=4, subtype='QUATERNION',
                                          update=process_from_socket)
    expanded: BoolProperty(default=False)  # for minimizing showing socket property

<<<<<<< HEAD
    def sv_get(self, default=sentinel, deepcopy=True, implicit_conversions=None):
        if self.is_linked and not self.is_output:
            source_data = SvGetSocket(self, deepcopy = True if self.needs_data_conversion() else deepcopy)
            result = self.convert_data(source_data, implicit_conversions)

        elif self.get_prop_name():
            result = [[getattr(self.node, self.get_prop_name())[:]]]
        elif self.use_prop:
            result = [[self.prop[:]]]
        elif default is sentinel:
            raise SvNoDataError(self)
        else:
            result = default
        return self.preprocess_input(result)
=======
    def draw_property(self, layout, prop_origin=None, prop_name='prop'):
        if prop_origin is None:
            prop_origin = self

        split = layout.split(factor=.2, align=True)
        c1 = split.column(align=True)
        c2 = split.column(align=True)

        if self.expanded:
            c1.prop(self, "expanded", icon='TRIA_UP', text='')
            c1.label(text=self.name[0])
            c2.prop(prop_origin, prop_name, text="", expand=True)
        else:
            c1.prop(self, "expanded", icon='TRIA_DOWN', text="")
            row = c2.row(align=True)
            row.template_component_menu(prop_origin, prop_name, name=self.name)

>>>>>>> 989d1205

class SvColorSocket(NodeSocket, SvSocketCommon):
    '''For color data'''
    bl_idname = "SvColorSocket"
    bl_label = "Color Socket"

    color = (0.9, 0.8, 0.0, 1.0)

    default_property: FloatVectorProperty(default=(0, 0, 0, 1), size=4, subtype='COLOR', min=0, max=1,
                                          update=process_from_socket)
    expanded: BoolProperty(default=False)  # for minimizing showing socket property

<<<<<<< HEAD
    def sv_get(self, default=sentinel, deepcopy=True, implicit_conversions=None):
        if self.is_linked and not self.is_output:
            result = self.convert_data(SvGetSocket(self, deepcopy), implicit_conversions)
        elif self.get_prop_name():
            result = [[getattr(self.node, self.get_prop_name())[:]]]
        elif self.use_prop:
            result = [[self.prop[:]]]
        elif default is sentinel:
            raise SvNoDataError(self)
        else:
            result = default
        return self.preprocess_input(result)
=======
    def draw_property(self, layout, prop_origin=None, prop_name='default_property'):
        if prop_origin is None:
            prop_origin = self

        split = layout.split(factor=.2, align=True)
        c1 = split.column(align=True)
        c2 = split.column(align=True)

        if self.expanded:
            c1.prop(self, "expanded", icon='TRIA_UP', text='')
            c1.label(text=self.name[0])
            c2.prop(prop_origin, prop_name, text="", expand=True)
        else:
            c1.prop(self, "expanded", icon='TRIA_DOWN', text="")
            row = c2.row(align=True)
            row.prop(prop_origin, prop_name)

>>>>>>> 989d1205

class SvDummySocket(NodeSocket, SvSocketCommon):
    '''Dummy Socket for sockets awaiting assignment of type'''
    bl_idname = "SvDummySocket"
    bl_label = "Dummys Socket"

    color = (0.8, 0.8, 0.8, 0.3)

    def sv_get(self):
        if self.is_linked:
            return self.links[0].bl_idname


class SvSeparatorSocket(NodeSocket, SvSocketCommon):
    ''' Separator Socket used to separate groups of sockets '''
    bl_idname = "SvSeparatorSocket"
    bl_label = "Separator Socket"

    color = (0.0, 0.0, 0.0, 0.0)

    def draw(self, context, layout, node, text):
        # layout.label("")
        layout.label(text="——————")


class SvStringsSocket(NodeSocket, SvSocketCommon):
    '''Generic, mostly numbers, socket type'''
    bl_idname = "SvStringsSocket"
    bl_label = "Strings Socket"

    color = (0.6, 1.0, 0.6, 1.0)

<<<<<<< HEAD
    use_graft_2 : BoolProperty(
            name = "Graft Topology",
            default = False,
            update = process_from_socket)

    def get_prop_data(self):
        if self.get_prop_name():
            return {"prop_name": self.get_prop_name()}
        elif self.prop_type:
            return {"prop_type": self.prop_type,
                    "prop_index": self.prop_index}
        else:
            return {}
=======
    quick_link_to_node: StringProperty()  # this can be overridden by socket instances
>>>>>>> 989d1205

    default_property_type: bpy.props.EnumProperty(items=[(i, i, '') for i in ['float', 'int']])
    default_float_property: bpy.props.FloatProperty(update=process_from_socket)
    default_int_property: bpy.props.IntProperty(update=process_from_socket)

    @property
    def default_property(self):
        return self.default_float_property if self.default_property_type == 'float' else self.default_int_property

    def draw_property(self, layout, prop_origin=None, prop_name=None):
        if prop_origin and prop_name:
            layout.prop(prop_origin, prop_name)
        elif self.use_prop:
            if self.default_property_type == 'float':
                layout.prop(self, 'default_float_property', text=self.name)
            elif self.default_property_type == 'int':
                layout.prop(self, 'default_int_property', text=self.name)

<<<<<<< HEAD
        if self.is_linked and not self.is_output:
            result = self.convert_data(SvGetSocket(self, deepcopy), implicit_conversions)
        elif self.get_prop_name():
            # to deal with subtype ANGLE, this solution should be considered temporary...
            _, prop_dict = getattr(self.node.rna_type, self.get_prop_name(), (None, {}))
            subtype = prop_dict.get("subtype", "")
            if subtype == "ANGLE":
                result = [[math.degrees(getattr(self.node, self.get_prop_name()))]]
            else:
                result = [[getattr(self.node, self.get_prop_name())]]
        elif self.prop_type:
            result = [[getattr(self.node, self.prop_type)[self.prop_index]]]
        elif default is not sentinel:
            result = default
        else:
            raise SvNoDataError(self)
        return self.preprocess_input(result)

    def draw_menu_button(self, context, layout, node, text):
        if (self.is_output or self.is_linked or not self.prop_name):
            layout.menu('SV_MT_SocketOptionsMenu', text='', icon='TRIA_DOWN')

    def draw_menu_items(self, context, layout):
        self.draw_simplify_modes(layout)
        if self.can_graft():
            layout.prop(self, 'use_graft')
            if not self.use_flatten:
                layout.prop(self, 'use_graft_2')
        if self.can_wrap():
            layout.prop(self, 'use_wrap')

    def do_flatten(self, data):
        return flatten_data(data, 1)

    def do_simplify(self, data):
        return flatten_data(data, 2)

    def do_graft(self, data):
        return graft_data(data, item_level=0, data_types = SIMPLE_DATA_TYPES + (SvCurve, SvSurface))
=======
>>>>>>> 989d1205

class SvFilePathSocket(NodeSocket, SvSocketCommon):
    '''For file path data'''
    bl_idname = "SvFilePathSocket"
    bl_label = "File Path Socket"

    color = (0.9, 0.9, 0.3, 1.0)
    quick_link_to_node = 'SvFilePathNode'


class SvSvgSocket(NodeSocket, SvSocketCommon):
    '''For file path data'''
    bl_idname = "SvSvgSocket"
    bl_label = "SVG Data Socket"

    color = (0.1, 0.5, 1, 1.0)

    @property
    def quick_link_to_node(self):
        if "Fill / Stroke" in self.name:
            return "SvSvgFillStrokeNodeMk2"
        elif "Pattern" in self.name:
            return "SvSvgPatternNode"
        else:
            return


    def do_flattern(self, data):
        return flattern_data(data, 1)

    def do_simplify(self, data):
        return flattern_data(data, 2)

    def do_graft(self, data):
        return graft_data(data, item_level=0, data_types = SIMPLE_DATA_TYPES + (SvCurve, SvSurface))

    def do_graft_2(self, data):
        def to_zero_base(lst):
            m = min(lst)
            return [x - m for x in lst]

        result = map_at_level(to_zero_base, data, item_level=1, data_types = SIMPLE_DATA_TYPES + (SvCurve, SvSurface))
        result = graft_data(result, item_level=1, data_types = SIMPLE_DATA_TYPES + (SvCurve, SvSurface))
        return result

    def preprocess_input(self, data):
        result = data
        if self.use_flatten:
            result = self.do_flatten(data)
        elif self.use_simplify:
            result = self.do_simplify(data)
        if self.use_graft:
            result = self.do_graft(result)
        elif not self.use_flatten and self.use_graft_2:
            result = self.do_graft_2(result)
        if self.use_wrap:
            result = wrap_data(result)
        return result

    def postprocess_output(self, data):
        result = data
        if self.use_flatten:
            result = self.do_flatten(data)
        elif self.use_simplify:
            result = self.do_simplify(data)
        if self.use_graft:
            result = self.do_graft(result)
        elif self.use_graft_2:
            result = self.do_graft_2(result)
        if self.use_wrap:
            result = wrap_data(result)
        return result

class SvDictionarySocket(NodeSocket, SvSocketCommon):
    '''For dictionary data'''
    bl_idname = "SvDictionarySocket"
    bl_label = "Dictionary Socket"

<<<<<<< HEAD
    def get_prop_data(self):
        if self.get_prop_name():
            return {"prop_name": self.get_prop_name()}
        else:
            return {}

    def sv_get(self, default=sentinel, deepcopy=True, implicit_conversions=None):
        if self.is_linked and not self.is_output:
            source_data = SvGetSocket(self, deepcopy=True if self.needs_data_conversion() else deepcopy)
            result = self.convert_data(source_data, implicit_conversions)
        elif self.get_prop_name():
            result = [[getattr(self.node, self.get_prop_name())[:]]]
        elif default is sentinel:
            raise SvNoDataError(self)
        else:
            result = default
        return self.preprocess_input(result)
=======
    color = (1.0, 1.0, 1.0, 1.0)

>>>>>>> 989d1205

class SvChameleonSocket(NodeSocket, SvSocketCommon):
    '''Using as input socket with color of other connected socket'''
    bl_idname = "SvChameleonSocket"
    bl_label = "Chameleon Socket"

    color: FloatVectorProperty(default=(0.0, 0.0, 0.0, 0.0), size=4,
                               description="For storing color of other socket via catch_props method")
    dynamic_type: StringProperty(default='SvChameleonSocket',
                                 description="For storing type of other socket via catch_props method")

    def catch_props(self):
        # should be called during update event of a node for catching its property
        other = self.other
        if other:
            self.color = other.color
            self.dynamic_type = other.bl_idname
        else:
            self.color = (0.0, 0.0, 0.0, 0.0)
            self.dynamic_type = self.bl_idname

<<<<<<< HEAD
    def get_prop_data(self):
        if self.get_prop_name():
            return {"prop_name": self.get_prop_name()}
        else:
            return {}

    def sv_get(self, default=sentinel, deepcopy=True):
        if self.is_linked and not self.is_output:
            result = SvGetSocket(self, deepcopy=True if self.needs_data_conversion() else deepcopy)
        elif self.get_prop_name():
            result = [[getattr(self.node, self.get_prop_name())[:]]]
        elif default is sentinel:
            raise SvNoDataError(self)
        else:
            result = default
        return self.preprocess_input(result)

    def draw_color(self, context, node):
        return self.dynamic_color
=======
>>>>>>> 989d1205

class SvSurfaceSocket(NodeSocket, SvSocketCommon):
    bl_idname = "SvSurfaceSocket"
    bl_label = "Surface Socket"

    color = (0.4, 0.2, 1.0, 1.0)

<<<<<<< HEAD
    def draw_color(self, context, node):
        return (0.4, 0.2, 1.0, 1.0)

    def sv_get(self, default=sentinel, deepcopy=True, implicit_conversions=None):
        if self.is_linked and not self.is_output:
            source_data = SvGetSocket(self, deepcopy=True if self.needs_data_conversion() else deepcopy)
            result = self.convert_data(source_data, implicit_conversions)
        elif self.prop_name:
            result = [[getattr(self.node, self.prop_name)[:]]]
        elif default is sentinel:
            raise SvNoDataError(self)
        else:
            result = default
        return self.preprocess_input(result)

    def draw_menu_button(self, context, layout, node, text):
        layout.menu('SV_MT_SocketOptionsMenu', text='', icon='TRIA_DOWN')

    def draw_menu_items(self, context, layout):
        self.draw_simplify_modes(layout)
        if self.can_graft():
            layout.prop(self, 'use_graft')
        if self.can_wrap():
            layout.prop(self, 'use_wrap')

    def do_flatten(self, data):
        return flatten_data(data, 1, data_types=(SvSurface,))

    def do_graft(self, data):
        return graft_data(data, item_level=0, data_types=(SvSurface,))
=======
>>>>>>> 989d1205

class SvCurveSocket(NodeSocket, SvSocketCommon):
    bl_idname = "SvCurveSocket"
    bl_label = "Curve Socket"

<<<<<<< HEAD
    reparametrize: BoolProperty(
            name = "Reparametrize",
            default = False,
            update = process_from_socket)

    def get_prop_data(self):
        return {}

    def draw_color(self, context, node):
        return (0.5, 0.6, 1.0, 1.0)

    def sv_get(self, default=sentinel, deepcopy=True, implicit_conversions=None):
        if self.is_linked and not self.is_output:
            source_data = SvGetSocket(self, deepcopy=True if self.needs_data_conversion() else deepcopy)
            result = self.convert_data(source_data, implicit_conversions)
        elif self.prop_name:
            result = [[getattr(self.node, self.prop_name)[:]]]
        elif default is sentinel:
            raise SvNoDataError(self)
        else:
            result = default
        return self.preprocess_input(result)

    def draw_menu_button(self, context, layout, node, text):
        layout.menu('SV_MT_SocketOptionsMenu', text='', icon='TRIA_DOWN')

    def draw_menu_items(self, context, layout):
        self.draw_simplify_modes(layout)
        if self.can_graft():
            layout.prop(self, 'use_graft')
        if self.can_wrap():
            layout.prop(self, 'use_wrap')
        layout.prop(self, 'reparametrize')

    def do_flatten(self, data):
        return flatten_data(data, 1, data_types=(SvCurve,))

    def do_graft(self, data):
        return graft_data(data, item_level=0, data_types=(SvCurve,))

    def preprocess_input(self, data):
        data = SvSocketCommon.preprocess_input(self, data)
        if self.reparametrize:
            data = map_at_level(SvReparametrizeCurve, data, data_types=(SvCurve,))
        return data

    def postprocess_output(self, data):
        data = SvSocketCommon.postprocess_output(self, data)
        if self.reparametrize:
            data = map_at_level(SvReparametrizeCurve, data, data_types=(SvCurve,))
        return data
=======
    color = (0.5, 0.6, 1.0, 1.0)

>>>>>>> 989d1205

class SvScalarFieldSocket(NodeSocket, SvSocketCommon):
    bl_idname = "SvScalarFieldSocket"
    bl_label = "Scalar Field Socket"

    color = (0.9, 0.4, 0.1, 1.0)
    default_conversion_name = ConversionPolicies.FIELD.conversion_name

<<<<<<< HEAD
    def draw_color(self, context, node):
        return (0.9, 0.4, 0.1, 1.0)

    def sv_get(self, default=sentinel, deepcopy=True, implicit_conversions=None):
        if implicit_conversions is None:
            implicit_conversions = FieldImplicitConversionPolicy
        if self.is_linked and not self.is_output:
            source_data = SvGetSocket(self, deepcopy=True if self.needs_data_conversion() else deepcopy)
            result = self.convert_data(source_data, implicit_conversions)
        elif self.prop_name:
            result = [[getattr(self.node, self.prop_name)[:]]]
        elif default is sentinel:
            raise SvNoDataError(self)
        else:
            result = default
        return self.preprocess_input(result)
=======
>>>>>>> 989d1205

class SvVectorFieldSocket(NodeSocket, SvSocketCommon):
    bl_idname = "SvVectorFieldSocket"
    bl_label = "Vector Field Socket"

    color = (0.1, 0.1, 0.9, 1.0)
    default_conversion_name = ConversionPolicies.FIELD.conversion_name

<<<<<<< HEAD
    def draw_color(self, context, node):
        return (0.1, 0.1, 0.9, 1.0)

    def sv_get(self, default=sentinel, deepcopy=True, implicit_conversions=None):
        if implicit_conversions is None:
            implicit_conversions = FieldImplicitConversionPolicy
        if self.is_linked and not self.is_output:
            source_data = SvGetSocket(self, deepcopy=True if self.needs_data_conversion() else deepcopy)
            result = self.convert_data(source_data, implicit_conversions)
        if self.prop_name:
            result = [[getattr(self.node, self.prop_name)[:]]]
        elif default is sentinel:
            raise SvNoDataError(self)
        else:
            result = default
        return self.preprocess_input(result)
=======
>>>>>>> 989d1205

class SvSolidSocket(NodeSocket, SvSocketCommon):
    bl_idname = "SvSolidSocket"
    bl_label = "Solid Socket"

    color = (0.0, 0.65, 0.3, 1.0)


class SvLinkNewNodeInput(bpy.types.Operator):
    ''' Spawn and link new node to the left of the caller node'''
    bl_idname = "node.sv_quicklink_new_node_input"
    bl_label = "Add a new node to the left"

    def execute(self, context):
        tree, node, socket = context.node.id_data, context.node, context.socket

        new_node = tree.nodes.new(socket.quick_link_to_node)
        links_number = len([s for s in node.inputs if s.is_linked])
        new_node.location = (node.location[0] - 200, node.location[1] - 100 * links_number)
        tree.links.new(new_node.outputs[0], socket)

        if node.parent:
            new_node.parent = node.parent
            new_node.location = new_node.absolute_location

        new_node.process_node(context)

        return {'FINISHED'}


classes = [
    SV_MT_SocketOptionsMenu,
    SvVerticesSocket, SvMatrixSocket, SvStringsSocket, SvFilePathSocket,
    SvColorSocket, SvQuaternionSocket, SvDummySocket, SvSeparatorSocket,
    SvTextSocket, SvObjectSocket, SvDictionarySocket, SvChameleonSocket,
    SvSurfaceSocket, SvCurveSocket, SvScalarFieldSocket, SvVectorFieldSocket,
    SvSolidSocket, SvSvgSocket, SvLinkNewNodeInput
]

register, unregister = bpy.utils.register_classes_factory(classes)<|MERGE_RESOLUTION|>--- conflicted
+++ resolved
@@ -18,28 +18,15 @@
 # ##### END GPL LICENSE BLOCK #####
 
 import bpy
-<<<<<<< HEAD
 from bpy.props import StringProperty, BoolProperty, FloatVectorProperty, IntProperty, FloatProperty, EnumProperty
 from bpy.types import NodeTree, NodeSocket
 
-from sverchok.core.socket_conversions import (
-        DefaultImplicitConversionPolicy,
-        FieldImplicitConversionPolicy,
-        is_vector_to_matrix
-    )
-=======
-from bpy.props import StringProperty, BoolProperty, FloatVectorProperty, IntProperty
-from bpy.types import NodeSocket
->>>>>>> 989d1205
-
-from sverchok.core.socket_conversions import ConversionPolicies
+from sverchok.core.socket_conversions import ConversionPolicies, is_vector_to_matrix, FieldImplicitConversionPolicy
 from sverchok.core.socket_data import (
     SvGetSocketInfo, SvGetSocket, SvSetSocket, SvForgetSocket,
     SvNoDataError, sentinel)
 
-<<<<<<< HEAD
 from sverchok.data_structure import (
-    updateNode,
     get_other_socket,
     socket_id,
     replace_socket,
@@ -53,25 +40,7 @@
 from sverchok.utils.curve import SvCurve, SvReparametrizeCurve
 from sverchok.utils.surface import SvSurface
 
-socket_colors = {
-    "SvStringsSocket": (0.6, 1.0, 0.6, 1.0),
-    "SvVerticesSocket": (0.9, 0.6, 0.2, 1.0),
-    "SvQuaternionSocket": (0.9, 0.4, 0.7, 1.0),
-    "SvColorSocket": (0.9, 0.8, 0.0, 1.0),
-    "SvMatrixSocket": (0.2, 0.8, 0.8, 1.0),
-    "SvDummySocket": (0.8, 0.8, 0.8, 0.3),
-    "SvSeparatorSocket": (0.0, 0.0, 0.0, 0.0),
-    "SvObjectSocket": (0.69, 0.74, 0.73, 1.0),
-    "SvTextSocket": (0.68, 0.85, 0.90, 1),
-    "SvDictionarySocket": (1.0, 1.0, 1.0, 1.0),
-    "SvFilePathSocket": (0.9, 0.9, 0.3, 1.0),
-    "SvSolidSocket": (0.0, 0.65, 0.3, 1.0)
-}
-=======
-from sverchok.data_structure import get_other_socket, replace_socket
 from sverchok.utils.logging import warning
-
->>>>>>> 989d1205
 
 def process_from_socket(self, context):
     """Update function of exposed properties in Sockets"""
@@ -412,14 +381,6 @@
                     f"Cause is '{e}'")
             self.objects_number = 0
 
-<<<<<<< HEAD
-    def sv_get(self, default=sentinel, deepcopy=True, implicit_conversions=None):
-        if self.is_linked and not self.is_output:
-            result = self.convert_data(SvGetSocket(self, deepcopy), implicit_conversions)
-        else:
-            result = [[self.default_value]]
-        return self.preprocess_input(result)
-=======
     @property
     def properties_to_skip_iojson(self):
         """
@@ -434,7 +395,6 @@
             'objects_number'
         }
         return skip_serialization_attributes
->>>>>>> 989d1205
 
 
 class SvObjectSocket(NodeSocket, SvSocketCommon):
@@ -481,29 +441,12 @@
         # this can be more granular and even attempt to set object_ref_points from object_ref, and then wipe object_ref
         return self.node.get_bpy_data_from_name(self.object_ref or self.object_ref_pointer, bpy.data.objects)
 
-<<<<<<< HEAD
-    def sv_get(self, default=sentinel, deepcopy=True, implicit_conversions=None):
-        if self.is_linked and not self.is_output:
-            result = self.convert_data(SvGetSocket(self, deepcopy), implicit_conversions)
-        elif self.object_ref or self.object_ref_pointer:
-            # this can be more granular and even attempt to set object_ref_points from object_ref, and then wipe object_ref
-            obj_ref = self.node.get_bpy_data_from_name(self.object_ref or self.object_ref_pointer, bpy.data.objects)
-            if not obj_ref:
-                raise SvNoDataError(self)
-            result = [obj_ref]
-        elif default is sentinel:
-            raise SvNoDataError(self)
-        else:
-            result = default
-        return self.preprocess_input(result)
-=======
     def draw_property(self, layout, prop_origin=None, prop_name='default_property'):
         if prop_origin:
             layout.prop(prop_origin, prop_name)  # need for consistency, probably will never be used
         else:
             layout.prop_search(self, 'object_ref_pointer', bpy.data, 'objects', text=self.name)
 
->>>>>>> 989d1205
 
 class SvTextSocket(NodeSocket, SvSocketCommon):
     bl_idname = "SvTextSocket"
@@ -513,57 +456,14 @@
 
     default_property: StringProperty(update=process_from_socket)
 
-<<<<<<< HEAD
-    def sv_get(self, default=sentinel, deepcopy=True, implicit_conversions=None):
-        if self.is_linked and not self.is_output:
-            result = self.convert_data(SvGetSocket(self, deepcopy), implicit_conversions)
-        elif self.text:
-            result = [self.text]
-        elif default is sentinel:
-            raise SvNoDataError(self)
-        else:
-            result = default
-        return self.preprocess_input(result)
-=======
->>>>>>> 989d1205
-
 class SvMatrixSocket(NodeSocket, SvSocketCommon):
     '''4x4 matrix Socket type'''
 
     bl_idname = "SvMatrixSocket"
     bl_label = "Matrix Socket"
 
-<<<<<<< HEAD
-    num_matrices: IntProperty(default=0)
-
-    @property
-    def extra_info(self):
-        # print("getting matrix extra info")
-        info = ""
-        if is_vector_to_matrix(self):
-            info = (" (" + str(self.num_matrices) + ")")
-
-        return info
-
-    def get_prop_data(self):
-        return {}
-
-    def sv_get(self, default=sentinel, deepcopy=True, implicit_conversions=None):
-        self.num_matrices = 0
-        if self.is_linked and not self.is_output:
-            source_data = SvGetSocket(self, deepcopy = True if self.needs_data_conversion() else deepcopy)
-            result = self.convert_data(source_data, implicit_conversions)
-
-        elif default is sentinel:
-            raise SvNoDataError(self)
-        else:
-            result = default
-        return self.preprocess_input(result)
-=======
     color = (0.2, 0.8, 0.8, 1.0)
     quick_link_to_node = 'SvMatrixInNodeMK4'
-
->>>>>>> 989d1205
 
 class SvVerticesSocket(NodeSocket, SvSocketCommon):
     '''For vertex data'''
@@ -579,22 +479,6 @@
     prop: FloatVectorProperty(default=(0, 0, 0), size=3, update=process_from_socket)
 
     expanded: BoolProperty(default=False)  # for minimizing showing socket property
-
-<<<<<<< HEAD
-    def sv_get(self, default=sentinel, deepcopy=True, implicit_conversions=None):
-        if self.is_linked and not self.is_output:
-            source_data = SvGetSocket(self, deepcopy = True if self.needs_data_conversion() else deepcopy)
-            result = self.convert_data(source_data, implicit_conversions)
-
-        elif self.get_prop_name():
-            result = [[getattr(self.node, self.get_prop_name())[:]]]
-        elif self.use_prop:
-            result = [[self.prop[:]]]
-        elif default is sentinel:
-            raise SvNoDataError(self)
-        else:
-            result = default
-        return self.preprocess_input(result)
 
     def draw_menu_button(self, context, layout, node, text):
         if (self.is_output or self.is_linked or not self.use_prop):
@@ -609,7 +493,7 @@
 
     def do_simplify(self, data):
         return flatten_data(data, 2)
-=======
+
     @property
     def default_property(self):
         return self.prop
@@ -634,7 +518,6 @@
             c1.prop(self, "expanded", icon='TRIA_DOWN', text="")
             row = c2.row(align=True)
             row.template_component_menu(prop_origin, prop_name, name=self.name)
->>>>>>> 989d1205
 
     def do_graft(self, data):
         return graft_data(data, item_level=1)
@@ -650,22 +533,6 @@
                                           update=process_from_socket)
     expanded: BoolProperty(default=False)  # for minimizing showing socket property
 
-<<<<<<< HEAD
-    def sv_get(self, default=sentinel, deepcopy=True, implicit_conversions=None):
-        if self.is_linked and not self.is_output:
-            source_data = SvGetSocket(self, deepcopy = True if self.needs_data_conversion() else deepcopy)
-            result = self.convert_data(source_data, implicit_conversions)
-
-        elif self.get_prop_name():
-            result = [[getattr(self.node, self.get_prop_name())[:]]]
-        elif self.use_prop:
-            result = [[self.prop[:]]]
-        elif default is sentinel:
-            raise SvNoDataError(self)
-        else:
-            result = default
-        return self.preprocess_input(result)
-=======
     def draw_property(self, layout, prop_origin=None, prop_name='prop'):
         if prop_origin is None:
             prop_origin = self
@@ -683,8 +550,6 @@
             row = c2.row(align=True)
             row.template_component_menu(prop_origin, prop_name, name=self.name)
 
->>>>>>> 989d1205
-
 class SvColorSocket(NodeSocket, SvSocketCommon):
     '''For color data'''
     bl_idname = "SvColorSocket"
@@ -696,20 +561,6 @@
                                           update=process_from_socket)
     expanded: BoolProperty(default=False)  # for minimizing showing socket property
 
-<<<<<<< HEAD
-    def sv_get(self, default=sentinel, deepcopy=True, implicit_conversions=None):
-        if self.is_linked and not self.is_output:
-            result = self.convert_data(SvGetSocket(self, deepcopy), implicit_conversions)
-        elif self.get_prop_name():
-            result = [[getattr(self.node, self.get_prop_name())[:]]]
-        elif self.use_prop:
-            result = [[self.prop[:]]]
-        elif default is sentinel:
-            raise SvNoDataError(self)
-        else:
-            result = default
-        return self.preprocess_input(result)
-=======
     def draw_property(self, layout, prop_origin=None, prop_name='default_property'):
         if prop_origin is None:
             prop_origin = self
@@ -727,8 +578,6 @@
             row = c2.row(align=True)
             row.prop(prop_origin, prop_name)
 
->>>>>>> 989d1205
-
 class SvDummySocket(NodeSocket, SvSocketCommon):
     '''Dummy Socket for sockets awaiting assignment of type'''
     bl_idname = "SvDummySocket"
@@ -760,7 +609,6 @@
 
     color = (0.6, 1.0, 0.6, 1.0)
 
-<<<<<<< HEAD
     use_graft_2 : BoolProperty(
             name = "Graft Topology",
             default = False,
@@ -774,9 +622,8 @@
                     "prop_index": self.prop_index}
         else:
             return {}
-=======
+
     quick_link_to_node: StringProperty()  # this can be overridden by socket instances
->>>>>>> 989d1205
 
     default_property_type: bpy.props.EnumProperty(items=[(i, i, '') for i in ['float', 'int']])
     default_float_property: bpy.props.FloatProperty(update=process_from_socket)
@@ -795,25 +642,6 @@
             elif self.default_property_type == 'int':
                 layout.prop(self, 'default_int_property', text=self.name)
 
-<<<<<<< HEAD
-        if self.is_linked and not self.is_output:
-            result = self.convert_data(SvGetSocket(self, deepcopy), implicit_conversions)
-        elif self.get_prop_name():
-            # to deal with subtype ANGLE, this solution should be considered temporary...
-            _, prop_dict = getattr(self.node.rna_type, self.get_prop_name(), (None, {}))
-            subtype = prop_dict.get("subtype", "")
-            if subtype == "ANGLE":
-                result = [[math.degrees(getattr(self.node, self.get_prop_name()))]]
-            else:
-                result = [[getattr(self.node, self.get_prop_name())]]
-        elif self.prop_type:
-            result = [[getattr(self.node, self.prop_type)[self.prop_index]]]
-        elif default is not sentinel:
-            result = default
-        else:
-            raise SvNoDataError(self)
-        return self.preprocess_input(result)
-
     def draw_menu_button(self, context, layout, node, text):
         if (self.is_output or self.is_linked or not self.prop_name):
             layout.menu('SV_MT_SocketOptionsMenu', text='', icon='TRIA_DOWN')
@@ -835,8 +663,6 @@
 
     def do_graft(self, data):
         return graft_data(data, item_level=0, data_types = SIMPLE_DATA_TYPES + (SvCurve, SvSurface))
-=======
->>>>>>> 989d1205
 
 class SvFilePathSocket(NodeSocket, SvSocketCommon):
     '''For file path data'''
@@ -915,28 +741,7 @@
     bl_idname = "SvDictionarySocket"
     bl_label = "Dictionary Socket"
 
-<<<<<<< HEAD
-    def get_prop_data(self):
-        if self.get_prop_name():
-            return {"prop_name": self.get_prop_name()}
-        else:
-            return {}
-
-    def sv_get(self, default=sentinel, deepcopy=True, implicit_conversions=None):
-        if self.is_linked and not self.is_output:
-            source_data = SvGetSocket(self, deepcopy=True if self.needs_data_conversion() else deepcopy)
-            result = self.convert_data(source_data, implicit_conversions)
-        elif self.get_prop_name():
-            result = [[getattr(self.node, self.get_prop_name())[:]]]
-        elif default is sentinel:
-            raise SvNoDataError(self)
-        else:
-            result = default
-        return self.preprocess_input(result)
-=======
     color = (1.0, 1.0, 1.0, 1.0)
-
->>>>>>> 989d1205
 
 class SvChameleonSocket(NodeSocket, SvSocketCommon):
     '''Using as input socket with color of other connected socket'''
@@ -958,50 +763,11 @@
             self.color = (0.0, 0.0, 0.0, 0.0)
             self.dynamic_type = self.bl_idname
 
-<<<<<<< HEAD
-    def get_prop_data(self):
-        if self.get_prop_name():
-            return {"prop_name": self.get_prop_name()}
-        else:
-            return {}
-
-    def sv_get(self, default=sentinel, deepcopy=True):
-        if self.is_linked and not self.is_output:
-            result = SvGetSocket(self, deepcopy=True if self.needs_data_conversion() else deepcopy)
-        elif self.get_prop_name():
-            result = [[getattr(self.node, self.get_prop_name())[:]]]
-        elif default is sentinel:
-            raise SvNoDataError(self)
-        else:
-            result = default
-        return self.preprocess_input(result)
-
-    def draw_color(self, context, node):
-        return self.dynamic_color
-=======
->>>>>>> 989d1205
-
 class SvSurfaceSocket(NodeSocket, SvSocketCommon):
     bl_idname = "SvSurfaceSocket"
     bl_label = "Surface Socket"
 
     color = (0.4, 0.2, 1.0, 1.0)
-
-<<<<<<< HEAD
-    def draw_color(self, context, node):
-        return (0.4, 0.2, 1.0, 1.0)
-
-    def sv_get(self, default=sentinel, deepcopy=True, implicit_conversions=None):
-        if self.is_linked and not self.is_output:
-            source_data = SvGetSocket(self, deepcopy=True if self.needs_data_conversion() else deepcopy)
-            result = self.convert_data(source_data, implicit_conversions)
-        elif self.prop_name:
-            result = [[getattr(self.node, self.prop_name)[:]]]
-        elif default is sentinel:
-            raise SvNoDataError(self)
-        else:
-            result = default
-        return self.preprocess_input(result)
 
     def draw_menu_button(self, context, layout, node, text):
         layout.menu('SV_MT_SocketOptionsMenu', text='', icon='TRIA_DOWN')
@@ -1018,36 +784,17 @@
 
     def do_graft(self, data):
         return graft_data(data, item_level=0, data_types=(SvSurface,))
-=======
->>>>>>> 989d1205
 
 class SvCurveSocket(NodeSocket, SvSocketCommon):
     bl_idname = "SvCurveSocket"
     bl_label = "Curve Socket"
 
-<<<<<<< HEAD
+    color = (0.5, 0.6, 1.0, 1.0)
+
     reparametrize: BoolProperty(
             name = "Reparametrize",
             default = False,
             update = process_from_socket)
-
-    def get_prop_data(self):
-        return {}
-
-    def draw_color(self, context, node):
-        return (0.5, 0.6, 1.0, 1.0)
-
-    def sv_get(self, default=sentinel, deepcopy=True, implicit_conversions=None):
-        if self.is_linked and not self.is_output:
-            source_data = SvGetSocket(self, deepcopy=True if self.needs_data_conversion() else deepcopy)
-            result = self.convert_data(source_data, implicit_conversions)
-        elif self.prop_name:
-            result = [[getattr(self.node, self.prop_name)[:]]]
-        elif default is sentinel:
-            raise SvNoDataError(self)
-        else:
-            result = default
-        return self.preprocess_input(result)
 
     def draw_menu_button(self, context, layout, node, text):
         layout.menu('SV_MT_SocketOptionsMenu', text='', icon='TRIA_DOWN')
@@ -1077,10 +824,6 @@
         if self.reparametrize:
             data = map_at_level(SvReparametrizeCurve, data, data_types=(SvCurve,))
         return data
-=======
-    color = (0.5, 0.6, 1.0, 1.0)
-
->>>>>>> 989d1205
 
 class SvScalarFieldSocket(NodeSocket, SvSocketCommon):
     bl_idname = "SvScalarFieldSocket"
@@ -1089,52 +832,12 @@
     color = (0.9, 0.4, 0.1, 1.0)
     default_conversion_name = ConversionPolicies.FIELD.conversion_name
 
-<<<<<<< HEAD
-    def draw_color(self, context, node):
-        return (0.9, 0.4, 0.1, 1.0)
-
-    def sv_get(self, default=sentinel, deepcopy=True, implicit_conversions=None):
-        if implicit_conversions is None:
-            implicit_conversions = FieldImplicitConversionPolicy
-        if self.is_linked and not self.is_output:
-            source_data = SvGetSocket(self, deepcopy=True if self.needs_data_conversion() else deepcopy)
-            result = self.convert_data(source_data, implicit_conversions)
-        elif self.prop_name:
-            result = [[getattr(self.node, self.prop_name)[:]]]
-        elif default is sentinel:
-            raise SvNoDataError(self)
-        else:
-            result = default
-        return self.preprocess_input(result)
-=======
->>>>>>> 989d1205
-
 class SvVectorFieldSocket(NodeSocket, SvSocketCommon):
     bl_idname = "SvVectorFieldSocket"
     bl_label = "Vector Field Socket"
 
     color = (0.1, 0.1, 0.9, 1.0)
     default_conversion_name = ConversionPolicies.FIELD.conversion_name
-
-<<<<<<< HEAD
-    def draw_color(self, context, node):
-        return (0.1, 0.1, 0.9, 1.0)
-
-    def sv_get(self, default=sentinel, deepcopy=True, implicit_conversions=None):
-        if implicit_conversions is None:
-            implicit_conversions = FieldImplicitConversionPolicy
-        if self.is_linked and not self.is_output:
-            source_data = SvGetSocket(self, deepcopy=True if self.needs_data_conversion() else deepcopy)
-            result = self.convert_data(source_data, implicit_conversions)
-        if self.prop_name:
-            result = [[getattr(self.node, self.prop_name)[:]]]
-        elif default is sentinel:
-            raise SvNoDataError(self)
-        else:
-            result = default
-        return self.preprocess_input(result)
-=======
->>>>>>> 989d1205
 
 class SvSolidSocket(NodeSocket, SvSocketCommon):
     bl_idname = "SvSolidSocket"

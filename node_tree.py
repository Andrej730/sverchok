# This file is part of project Sverchok. It's copyrighted by the contributors
# recorded in the version control history of the file, available from
# its original location https://github.com/nortikin/sverchok/commit/master
#  
# SPDX-License-Identifier: GPL3
# License-Filename: LICENSE


import sys
import time
import textwrap
from contextlib import contextmanager

import bpy
from bpy.props import StringProperty, BoolProperty, EnumProperty
from bpy.types import NodeTree

from sverchok import data_structure
from sverchok.data_structure import classproperty, post_load_call

from sverchok.core.update_system import (
    build_update_list,
    process_from_node, process_from_nodes,
    process_tree,
    get_original_node_color,
    is_first_run)

from sverchok.core.links import SvLinks
from sverchok.core.node_id_dict import SvNodesDict

from sverchok.utils import get_node_class_reference
from sverchok.utils.sv_node_utils import recursive_framed_location_finder
from sverchok.utils.docstring import SvDocstring
import sverchok.utils.logging
from sverchok.utils.logging import debug

from sverchok.ui import color_def
from sverchok.ui.nodes_replacement import set_inputs_mapping, set_outputs_mapping
from sverchok.utils.exception_drawing_with_bgl import clear_exception_drawing_with_bgl

class SvNodeTreeCommon(object):
    '''
    Common methods shared between Sverchok node trees (normal and monad trees)
    '''

    # auto update toggle of the node tree
    sv_process: BoolProperty(name="Process", default=True, description='Process layout')
    has_changed: BoolProperty(default=False)  # "True if changes of links in tree was detected"

    # for throttle method usage when links are created in the tree via Python
    skip_tree_update: BoolProperty(default=False)  # usage only via throttle_update method
    tree_id_memory: StringProperty(default="")  # identifier of the tree, should be used via `tree_id` property
    sv_links = SvLinks()  # cached Python links
    nodes_dict = SvNodesDict()  # cached Python nodes

    @property
    def tree_id(self):
        """Identifier of the tree"""
        if not self.tree_id_memory:
            self.tree_id_memory = str(hash(self) ^ hash(time.monotonic()))
        return self.tree_id_memory

    def get_groups(self):
        """
        It gets monads of node tree,
        Update them (the sv_update method will check if anything changed inside the monad
        and will change the monad outputs in that case)
        Return the monads that have changed (
        to inform the caller function that the nodes downstream have to be updated with the new data)
        """
        affected_groups =[]
        for node in self.nodes:
            if 'SvGroupNode' in node.bl_idname:
                sub_tree = node.monad
                sub_tree.sv_update()
                if sub_tree.has_changed:
                    affected_groups.append(node)
                    sub_tree.has_changed = False
        return affected_groups

    def sv_update(self):
        """
        the method checks if anything changed inside the normal tree or monad
        and update them if necessary
        """
        self.sv_links.create_new_links(self)
        if self.sv_links.links_have_changed(self):
            self.has_changed = True
            build_update_list(self)
            process_from_nodes(self.sv_links.get_nodes(self))
            self.sv_links.store_links_cache(self)
        else:
            process_from_nodes(self.get_groups())

    def animation_update(self):
        """Find animatable nodes and update from them"""
        animated_nodes = []
        for node in self.nodes:
            if hasattr(node, 'is_animatable'):
                if node.is_animatable:
                    animated_nodes.append(node)
        process_from_nodes(animated_nodes)

    @contextmanager
    def throttle_update(self):
        """ usage
        with tree.throttle_update():
            tree.nodes.new(...)
            tree.links.new(...)
        tree should be updated manually if needed
        """
        previous_state = self.skip_tree_update
        self.skip_tree_update = True
        try:
            yield self
        finally:
            self.skip_tree_update = previous_state

<<<<<<< HEAD
    @contextmanager
    def init_tree(self):
        """It suppresses calling the update method of nodes,
        main usage of it is during generating tree with python (JSON import)"""
        is_already_initializing = 'init_tree' in self
        if is_already_initializing:
            yield self
        else:
            self['init_tree'] = ''
            try:
                yield self
            finally:
                del self['init_tree']
=======
    def update_gl_scale_info(self, origin=None):
        """
        the nodeview scale and dpi differs between users and must be queried to get correct nodeview
        x,y and dpi scale info.

        this is instead of calling `get_dpi_factor` on every redraw.
        """

        debug(f"update_gl_scale_info called from {origin or self.name}")
        try:
            from sverchok.utils.context_managers import sv_preferences
            with sv_preferences() as prefs:
                prefs.set_nodeview_render_params(None)
        except Exception as err:
            debug('failed to get gl scale info', err)
>>>>>>> a2b5b0c3


class SverchCustomTree(NodeTree, SvNodeTreeCommon):
    ''' Sverchok - architectural node programming of geometry in low level '''
    bl_idname = 'SverchCustomTreeType'
    bl_label = 'Sverchok Nodes'
    bl_icon = 'RNA'

    def turn_off_ng(self, context):
        """
        Turn on/off displaying objects in viewport generated by viewer nodes
        Viewer nodes should have `show_viewport` method which takes 'to_show' bool argument
        """
        for node in self.nodes:
            try:
                node.show_viewport(self.sv_show)
            except AttributeError:
                pass

    def on_draft_mode_changed(self, context):
        """
        This is triggered when Draft mode of the tree is toggled.
        """
        draft_nodes = []
        for node in self.nodes:
            if hasattr(node, 'does_support_draft_mode') and node.does_support_draft_mode():
                draft_nodes.append(node)
                node.on_draft_mode_changed(self.sv_draft)

        # From the user perspective, some of node parameters
        # got new parameter values, so the setup should be recalculated;
        # but techically, node properties were not changed
        # (only other properties were shown in UI), so enabling/disabling
        # of draft mode does not automatically trigger tree update.
        # Here we trigger it manually.

        if draft_nodes:
            process_from_nodes(draft_nodes)

    sv_animate: BoolProperty(name="Animate", default=True, description='Animate this layout')
    sv_show: BoolProperty(name="Show", default=True, description='Show this layout', update=turn_off_ng)
    sv_show_time_graph: BoolProperty(name="Time Graph", default=False, options=set())
    sv_show_time_nodes: BoolProperty(name="Node times", default=False, options=set())
    sv_show_debug_time_prints: BoolProperty(
        name="Debug Prints", default=True, options=set(),
        description="setting this to False will suppress debug node times printing to console")
    
    # something related with heat map feature
    # looks like it keeps dictionary of nodes and their user defined colors in string format
    sv_user_colors: StringProperty(default="")

    # option whether error message of nodes should be shown in tree space or not
    # for showing error message all tree should be reevaluated what is not nice
    sv_show_error_in_tree: BoolProperty(
        description="This will show Node Exceptions in the node view, right beside the node",
        name="Show error in tree", default=True, update=lambda s, c: process_tree(s), options=set())

    sv_show_error_details: BoolProperty(
            name = "Show error details",
            description = "Display exception stack in the node view as well",
            default = False,
            update=lambda s, c: process_tree(s),
            options=set())

    sv_show_socket_menus: BoolProperty(
        name = "Show socket menus",
        description = "Display socket dropdown menu buttons. NOTE: options that are enabled in those menus will be effective regardless of this checkbox!",
        default = False,
        options=set())

    # if a nodetree consists of several disjoint graphs this option determines the order of their evaluation.
    sv_subtree_evaluation_order: EnumProperty(
        name="Subtree eval order",
        items=[(k, k, '', i) for i, k in enumerate(["X", "Y", "None"])],
        description=textwrap.dedent("""\
            This will give you control over the order in which subset graphs are evaluated
            1) X, Y modes evaluate subtrees in sequence of lowest absolute node location, useful when working with real geometry
            2) None does no sorting
        """),
        default="None", update=lambda s, c: process_tree(s), options=set()
    )

    # draft mode replaces selected properties of certain nodes with smaller values to lighten cpu load.
    sv_draft: BoolProperty(
        name="Draft",
        description="Draft (simplified processing) mode",
        default=False,
        update=on_draft_mode_changed)

    def update(self):
        """
        This method is called if collection of nodes or links of the tree was changed
        First of all it checks is it worth bothering and then gives initiative to `update system`
        """
        if 'init_tree' in self.id_data:  # tree is building by a script - let it do this
            return
        # this is a no-op if there's no drawing
        clear_exception_drawing_with_bgl(self.nodes)
        if is_first_run():
            return
        if self.skip_tree_update or not self.sv_process:
            return

        self.sv_update()
        self.has_changed = False

    def update_nodes(self, nodes):
        """This method expects to get list of its nodes which should be updated"""
        if self.id_data.skip_tree_update:
            # this can be called by node groups which do not know whether the tree is throttled
            return
        if len(nodes) == 1:
            # this function actually doing something different unlike `process_from_nodes` function
            # the difference is that process_from_nodes can also update other outdated nodes
            process_from_node(nodes[0])
        process_from_nodes(nodes)

    def process_ani(self):
        """
        Process the Sverchok node tree if animation layers show true.
        For animation callback/handler
        """
        if self.sv_animate:
            self.animation_update()
            # process_tree(self)


class UpdateNodes:
    """Everything related with update system of nodes"""

    # identifier of the node, should be used via `node_id` property
    # overriding the property without `skip_save` option can lead to wrong importing bgl viewer nodes
    n_id: StringProperty(options={'SKIP_SAVE'})

    @property
    def node_id(self):
        """Identifier of the node"""
        if not self.n_id:
            self.n_id = str(hash(self) ^ hash(time.monotonic()))
        return self.n_id

    def sv_init(self, context):
        """
        This method will be called during node creation
        Typically it is used for socket creating and assigning properties to sockets
        """
        pass

    def sv_update(self):
        """
        This method can be overridden in inherited classes.
        It will be triggered upon any `node tree` editor changes (new/copy/delete links/nodes).
        Calling of this method is unordered among other calls of the method of other nodes in a tree.
        """
        pass

    def sv_copy(self, original):
        """
        Override this method to do anything node-specific
        at the moment of node being copied.
        """
        pass

    def sv_free(self):
        """
        Override this method to do anything node-specific upon node removal
        """
        pass

    def sv_throttle_tree_update(self):
        """
        It will temporary switch off updating node tree upon adding/removing node/links in a node tree

        class MyNode:
            def property_update(self, context):
                with self.throttle_tree_update():
                    self.inputs.remove('MySocket')
        """
        return data_structure.throttle_tree_update(self)

    def init(self, context):
        """
        this function is triggered upon node creation,
        - throttle the node
        - delegates further initialization information to sv_init
        - sets node color
        """
        ng = self.id_data
        if ng.bl_idname in {'SverchCustomTreeType', 'SverchGroupTreeType'}:
            ng.nodes_dict.load_node(self)
        with ng.throttle_update():
            try:
                self.sv_init(context)
            except Exception as err:
                print('nodetree.node.sv_init failure - stare at the error message below')
                sys.stderr.write('ERROR: %s\n' % str(err))
            self.set_color()

    def sv_new_input(self, socket_type, name, **attrib_dict):
        socket = self.inputs.new(socket_type, name)
        for att in attrib_dict:
            setattr(socket, att, attrib_dict[att])
        return socket

    def free(self):
        """
        This method is not supposed to be overriden in specific nodes.
        Override sv_free() instead
        """
        self.sv_free()

        for s in self.outputs:
            s.sv_forget()

        node_tree = self.id_data
        if node_tree.bl_idname in {'SverchCustomTreeType', 'SverchGroupTreeType'}:
            node_tree.nodes_dict.forget_node(self)

        if hasattr(self, "has_3dview_props"):  # todo remove
            print("about to remove this node's props from Sv3DProps")
            try:
                bpy.ops.node.sv_remove_3dviewpropitem(node_name=self.name, tree_name=self.id_data.name)
            except:
                print(f'failed to remove {self.name} from tree={self.id_data.name}')

    def copy(self, original):
        """
        This method is not supposed to be overriden in specific nodes.
        Override sv_copy() instead.
        """
        settings = get_original_node_color(self.id_data, original.name)
        if settings is not None:
            self.use_custom_color, self.color = settings

        self.n_id = ""
        self.sv_copy(original)
        if self.id_data.bl_idname in {'SverchCustomTreeType', 'SverchGroupTreeType'}:
            self.id_data.nodes_dict.load_node(self)

    def update(self):
        """
        The method will be triggered upon editor changes, typically before node tree update method.
        It is better to avoid using this trigger.
        """
        if 'init_tree' in self.id_data:  # tree is building by a script - let it do this
            return

        self.sv_update()

    def insert_link(self, link):
        """It will be triggered only if one socket is connected with another by user"""

    def process_node(self, context):
        '''
        Doesn't work as intended, inherited functions can't be used for bpy.props
        update= ...
        Still this is called from updateNode
        '''
        if self.id_data.bl_idname == "SverchCustomTreeType":
            if self.id_data.skip_tree_update:
                return

            # self.id_data.has_changed = True

            if data_structure.DEBUG_MODE:
                a = time.perf_counter()
                process_from_node(self)
                b = time.perf_counter()
                debug("Partial update from node %s in %s", self.name, round(b - a, 4))
            else:
                process_from_node(self)
        elif self.id_data.bl_idname == "SverchGroupTreeType":
            monad = self.id_data
            for instance in monad.instances:
                instance.process_node(context)
        elif self.id_data.bl_idname == "SvGroupTree":
            self.id_data.update_nodes([self])
        else:
            pass


class NodeUtils:
    """
    Helper methods.
    Most of them have nothing related with nodes and using as aliases of some functionality.
    The class can be surely ignored during creating of new nodes.
    """
    def get_logger(self):
        if hasattr(self, "draw_label"):
            name = self.draw_label()
        else:
            name = self.label
        if not name:
            name = self.bl_label
        if not name:
            name = self.__class__.__name__
        return sverchok.utils.logging.getLogger(name)

    def debug(self, msg, *args, **kwargs):
        self.get_logger().debug(msg, *args, **kwargs)

    def info(self, msg, *args, **kwargs):
        self.get_logger().info(msg, *args, **kwargs)

    def warning(self, msg, *args, **kwargs):
        self.get_logger().warning(msg, *args, **kwargs)

    def error(self, msg, *args, **kwargs):
        self.get_logger().error(msg, *args, **kwargs)

    def exception(self, msg, *args, **kwargs):
        self.get_logger().exception(msg, *args, **kwargs)

    def wrapper_tracked_ui_draw_op(self, layout_element, operator_idname, **keywords):
        """
        this wrapper allows you to track the origin of a clicked operator, by automatically passing
        the node_name and tree_name to the operator.

        example usage:

            row.separator()
            self.wrapper_tracked_ui_draw_op(row, "node.view3d_align_from", icon='CURSOR', text='')

        """
        op = layout_element.operator(operator_idname, **keywords)
        op.node_name = self.name
        op.tree_name = self.id_data.name
        return op

    def get_bpy_data_from_name(self, identifier, bpy_data_kind):  # todo, method which have nothing related with nodes
        """
        fail gracefuly?
        This function acknowledges that the identifier being passed can be a string or an object proper.
        for a long time Sverchok stored the result of a prop_search as a StringProperty, and many nodes will
        be stored with that data in .blends, here we try to permit older blends having data stored as a string,
        but newly used prop_search results will be stored as a pointerproperty of type bpy.types.Object
        regarding the need to trim the first 3 chars of a stored StringProperty, best let Blender devs enlighten you
        https://developer.blender.org/T58641

        example usage inside a node:

            text = self.get_bpy_data_from_name(self.filename, bpy.data.texts)

        if the text does not exist you get None
        """

        try:
            if isinstance(identifier, bpy.types.Object) and identifier.name in bpy_data_kind:
                return bpy_data_kind.get(identifier.name)  # todo it looks ridiculous to search known object

            elif isinstance(identifier, str):
                if identifier in bpy_data_kind:
                    return bpy_data_kind.get(identifier)
                elif identifier[3:] in bpy_data_kind:
                    return bpy_data_kind.get(identifier[3:])
                return identifier

        except Exception as err:
            self.error(f"identifier '{identifier}' not found in {bpy_data_kind} - with error {err}")

        return None


class SverchCustomTreeNode(UpdateNodes, NodeUtils):
    """Base class for all nodes"""
    _docstring = None  # A cache for docstring property

    @classproperty
    def docstring(cls):
        """
        Get SvDocstring instance parsed from node's docstring.
        """
        if cls._docstring is None:
            cls._docstring = SvDocstring(cls.__doc__)
        return cls._docstring

    @classmethod
    def poll(cls, ntree):
        return ntree.bl_idname in ['SverchCustomTreeType', 'SverchGroupTreeType', 'SvGroupTree']

    @property
    def absolute_location(self):
        """
        When a node is inside a frame (and parented to it) then node.location is relative to its parent's location.
        This function returns the location in absolute screen terms whether the node is framed or not.

        The return type is a tuple (x, y)  (not a Vector)
        """
        return recursive_framed_location_finder(self, self.location[:])

    def set_color(self):  # todo set_default_color ?
        color = color_def.get_color(self.bl_idname)
        if color:
            self.use_custom_color = True
            self.color = color

    def rclick_menu(self, context, layout):
        """
        Override this method to add specific items into the node's right-click menu.
        Default implementation calls `node_replacement_menu'.
        """
        self.node_replacement_menu(context, layout)

    # Replacing old nodes by new - functionality

    def node_replacement_menu(self, context, layout):
        """
        Draw menu items with node replacement operators.
        This is called from `rclick_menu()' method by default.
        Items are defined by `replacement_nodes' class property.
        Expected format is

            replacement_nodes = [
                (new_node_bl_idname, inputs_mapping_dict, outputs_mapping_dict)
            ]

        where new_node_bl_idname is bl_idname of replacement node class,
        inputs_mapping_dict is a dictionary mapping names of inputs of this node
        to names of inputs to new node, and outputs_mapping_dict is a dictionary
        mapping names of outputs of this node to names of outputs of new node.
        inputs_mapping_dict and outputs_mapping_dict can be None.
        """
        if hasattr(self, "replacement_nodes"):
            for bl_idname, inputs_mapping, outputs_mapping in self.replacement_nodes:
                node_class = get_node_class_reference(bl_idname)
                if node_class:
                    text = "Replace with {}".format(node_class.bl_label)
                    op = layout.operator("node.sv_replace_node", text=text)
                    op.old_node_name = self.name
                    op.new_bl_idname = bl_idname
                    set_inputs_mapping(op, inputs_mapping)
                    set_outputs_mapping(op, outputs_mapping)
                else:
                    self.error("Can't build replacement menu: no such node class: %s",bl_idname)

    def migrate_links_from(self, old_node, operator):
        """
        This method is called by node replacement operator.
        By default, it removes existing links from old_node
        and creates corresponding links for this (new) node.
        Override it to implement custom re-linking at node
        replacement.
        Most nodes do not have to override this method.
        """
        tree = self.id_data
        # Copy incoming / outgoing links
        old_in_links = [link for link in tree.links if link.to_node == old_node]
        old_out_links = [link for link in tree.links if link.from_node == old_node]

        for old_link in old_in_links:
            new_target_socket_name = operator.get_new_input_name(old_link.to_socket.name)
            if new_target_socket_name in self.inputs:
                new_target_socket = self.inputs[new_target_socket_name]
                new_link = tree.links.new(old_link.from_socket, new_target_socket)
            else:
                self.debug("New node %s has no input named %s, skipping", self.name, new_target_socket_name)
            tree.links.remove(old_link)

        for old_link in old_out_links:
            new_source_socket_name = operator.get_new_output_name(old_link.from_socket.name)
            # We have to remove old link before creating new one
            # Blender would not allow two links pointing to the same target socket
            old_target_socket = old_link.to_socket
            tree.links.remove(old_link)
            if new_source_socket_name in self.outputs:
                new_source_socket = self.outputs[new_source_socket_name]
                new_link = tree.links.new(new_source_socket, old_target_socket)
            else:
                self.debug("New node %s has no output named %s, skipping", self.name, new_source_socket_name)

    def migrate_from(self, old_node):
        """
        This method is called by node replacement operator.
        Override it to correctly copy settings from old_node
        to this (new) node.
        This is called after migrate_links_from().
        Default implementation does nothing.
        """
        pass

    @property
    def prefs_over_sized_buttons(self):
        try:
            addon = bpy.context.preferences.addons.get(sverchok.__name__)
            prefs = addon.preferences
        except Exception as err:
            print('failed to access addon preferences for button size', err)
            return False
        return prefs.over_sized_buttons


@post_load_call
def add_use_fake_user_to_trees():
    """When ever space node editor switches to another tree or creates new one,
    this function will set True to `use_fake_user` of all Sverchok trees"""
    def set_fake_user():
        [setattr(t, 'use_fake_user', True) for t in bpy.data.node_groups if t.bl_idname == 'SverchCustomTreeType']
    bpy.msgbus.subscribe_rna(key=(bpy.types.SpaceNodeEditor, 'node_tree'), owner=object(), args=(),
                             notify=set_fake_user)


register, unregister = bpy.utils.register_classes_factory([SverchCustomTree])<|MERGE_RESOLUTION|>--- conflicted
+++ resolved
@@ -37,6 +37,7 @@
 from sverchok.ui import color_def
 from sverchok.ui.nodes_replacement import set_inputs_mapping, set_outputs_mapping
 from sverchok.utils.exception_drawing_with_bgl import clear_exception_drawing_with_bgl
+
 
 class SvNodeTreeCommon(object):
     '''
@@ -116,7 +117,22 @@
         finally:
             self.skip_tree_update = previous_state
 
-<<<<<<< HEAD
+    def update_gl_scale_info(self, origin=None):
+        """
+        the nodeview scale and dpi differs between users and must be queried to get correct nodeview
+        x,y and dpi scale info.
+
+        this is instead of calling `get_dpi_factor` on every redraw.
+        """
+
+        debug(f"update_gl_scale_info called from {origin or self.name}")
+        try:
+            from sverchok.utils.context_managers import sv_preferences
+            with sv_preferences() as prefs:
+                prefs.set_nodeview_render_params(None)
+        except Exception as err:
+            debug('failed to get gl scale info', err)
+
     @contextmanager
     def init_tree(self):
         """It suppresses calling the update method of nodes,
@@ -130,23 +146,6 @@
                 yield self
             finally:
                 del self['init_tree']
-=======
-    def update_gl_scale_info(self, origin=None):
-        """
-        the nodeview scale and dpi differs between users and must be queried to get correct nodeview
-        x,y and dpi scale info.
-
-        this is instead of calling `get_dpi_factor` on every redraw.
-        """
-
-        debug(f"update_gl_scale_info called from {origin or self.name}")
-        try:
-            from sverchok.utils.context_managers import sv_preferences
-            with sv_preferences() as prefs:
-                prefs.set_nodeview_render_params(None)
-        except Exception as err:
-            debug('failed to get gl scale info', err)
->>>>>>> a2b5b0c3
 
 
 class SverchCustomTree(NodeTree, SvNodeTreeCommon):

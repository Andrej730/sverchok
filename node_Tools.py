import bpy, bmesh, mathutils
from mathutils import Matrix
from util import *
from node_s import *
import webbrowser

class SverchokUpdateAll(bpy.types.Operator):
    """Sverchok update all"""
    bl_idname = "node.sverchok_update_all"
    bl_label = "Sverchok update all"
    bl_options = {'REGISTER', 'UNDO'}

    def execute(self, context):
        makeTreeUpdate2()
        speedUpdate()
        return {'FINISHED'}

class SverchokPurgeCache(bpy.types.Operator):
    """Sverchok purge cache"""
    bl_idname = "node.sverchok_purge_cache"
    bl_label = "Sverchok purge cache"
    bl_options = {'REGISTER', 'UNDO'}

    def execute(self, context):
        print(bpy.context.space_data.node_tree.name)
        return {'FINISHED'}
    
class SverchokHome(bpy.types.Operator):
    """Sverchok Home"""
    bl_idname = "node.sverchok_home"
    bl_label = "Sverchok go home"
    bl_options = {'REGISTER', 'UNDO'}

    def execute(self, context):
        page = 'http://nikitron.cc.ua/blend_scripts.html'
        if context.scene.use_webbrowser:
            try:
                webbrowser.open_new_tab(page)
            except:
                self.report({'WARNING'}, "Error in opening the page %s." % (page))
        return {'FINISHED'}

class SverchokToolsMenu(bpy.types.Panel):
    bl_idname = "Sverchok_tools_menu"
    bl_label = "Sverchok Tools"
    bl_space_type = 'NODE_EDITOR'
    bl_region_type = 'UI'
    
    @classmethod
    def poll(cls,context):
        try:
            return context.space_data.node_tree.bl_idname == 'SverchCustomTreeType'
        except:
            return False
                
    def draw(self, context):
        layout = self.layout
        #layout.scale_y=1.1
        layout.active = True
        box = layout.box()
        box.scale_y=3.0
        
        box.operator(SverchokUpdateAll.bl_idname, text="UPDATE")
      
        box=layout.box()
<<<<<<< HEAD
        box.label(text="Layout manager")
=======
        box.label(text="Layout Manager")
>>>>>>> 68d35f78
        col=box.column(align=True)
        row=col.row(align=True)
        row.label(text='Show')
        #row.label(text='Bake')
        row.label(text='Animate')
        row.label(text='Name')
      
        ng = bpy.data.node_groups
      
        for name,tree in ng.items():
            if tree.bl_idname == 'SverchCustomTreeType':
                row=col.row(align=True)
                row.prop(tree, 'sv_show',text='')
        #       row.prop(tree, 'sv_bake',text='')
                row.prop(tree, 'sv_animate',text=' ')
                row.label(text=name)

  
        box = layout.box()
        col = box.column(align=True)
        col.label(text="Sverchok v_0.2.8")
        col.label(text='layout: '+context.space_data.node_tree.name)
        row = col.row(align=True)
        row.operator('wm.url_open', text='Help!').url = 'http://wiki.blender.org/index.php/Extensions:2.6/Py/Scripts/Nodes/Sverchok'
        row.operator('wm.url_open', text='Home!').url = 'http://nikitron.cc.ua/blend_scripts.html'
        #layout.operator(SverchokHome.bl_idname, text="WWW: Go home")
        row = col.row(align=True)
        row.operator('wm.url_open', text='FBack').url = 'http://www.blenderartists.org/forum/showthread.php?272679-Addon-WIP-Sverchok-parametric-tool-for-architects/'
        row.operator('wm.url_open', text='Bugtr').url = 'https://docs.google.com/forms/d/1L2BIpDhjMgQEbVAc7pEq93432Qanu8UPbINhzJ5SryI/viewform'
  
        
        


class ToolsNode(Node, SverchCustomTreeNode):
    ''' Tools for different purposes '''
    bl_idname = 'ToolsNode'
    bl_label = 'Tools node'
    bl_icon = 'OUTLINER_OB_EMPTY'
    #bl_height_default = 110
    #bl_width_min = 20
    #color = (1,1,1)
    color_ = bpy.types.ColorRamp
    
    def init(self, context):
        pass
        
    def draw_buttons(self, context, layout):
        col = layout.column()
        col.scale_y=15
        col.template_color_picker
        col.operator(SverchokUpdateAll.bl_idname, text="UPDATE")
        #box = layout.box()
        
        #col = box.column(align=True)
        #col.template_node_socket(color=(0.0, 0.9, 0.7, 1.0))
        #col.operator('wm.url_open', text='Help!').url = 'http://wiki.blender.org/index.php/Extensions:2.6/Py/Scripts/Nodes/Sverchok'
        #col.operator('wm.url_open', text='Home!').url = 'http://nikitron.cc.ua/blend_scripts.html'
        #layout.operator(SverchokHome.bl_idname, text="WWW: Go home")
        #col.operator('wm.url_open', text='FBack').url = 'http://www.blenderartists.org/forum/showthread.php?272679-Addon-WIP-Sverchok-parametric-tool-for-architects/'
        #col.operator('wm.url_open', text='Bugtr').url = 'https://docs.google.com/forms/d/1L2BIpDhjMgQEbVAc7pEq93432Qanu8UPbINhzJ5SryI/viewform'
        
        lennon = len(bpy.data.node_groups[self.id_data.name].nodes)
        group = self.id_data.name
        tex = str(lennon) + ' | ' + str(group)
        layout.label(text=tex)
        #layout.template_color_ramp(self, 'color_', expand=True)
    
    def update(self):
        self.use_custom_color = True
        self.color = (1.0,0.0,0.0)
        
                
    def update_socket(self, context):
        pass

def register():
    bpy.utils.register_class(SverchokUpdateAll)
    bpy.utils.register_class(SverchokPurgeCache)
    bpy.utils.register_class(SverchokHome)
    bpy.utils.register_class(SverchokToolsMenu)
    bpy.utils.register_class(ToolsNode)
    
def unregister():
    bpy.utils.unregister_class(ToolsNode)
    bpy.utils.unregister_class(SverchokToolsMenu)
    bpy.utils.unregister_class(SverchokHome)
    bpy.utils.unregister_class(SverchokPurgeCache)
    bpy.utils.unregister_class(SverchokUpdateAll)

if __name__ == "__main__":
    register()<|MERGE_RESOLUTION|>--- conflicted
+++ resolved
@@ -63,11 +63,8 @@
         box.operator(SverchokUpdateAll.bl_idname, text="UPDATE")
       
         box=layout.box()
-<<<<<<< HEAD
         box.label(text="Layout manager")
-=======
-        box.label(text="Layout Manager")
->>>>>>> 68d35f78
+
         col=box.column(align=True)
         row=col.row(align=True)
         row.label(text='Show')

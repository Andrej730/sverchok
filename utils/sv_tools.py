# ##### BEGIN GPL LICENSE BLOCK #####
#
#  This program is free software; you can redistribute it and/or
#  modify it under the terms of the GNU General Public License
#  as published by the Free Software Foundation; either version 2
#  of the License, or (at your option) any later version.
#
#  This program is distributed in the hope that it will be useful,
#  but WITHOUT ANY WARRANTY; without even the implied warranty of
#  MERCHANTABILITY or FITNESS FOR A PARTICULAR PURPOSE.  See the
#  GNU General Public License for more details.
#
#  You should have received a copy of the GNU General Public License
#  along with this program; if not, write to the Free Software Foundation,
#  Inc., 51 Franklin Street, Fifth Floor, Boston, MA 02110-1301, USA.
#
# ##### END GPL LICENSE BLOCK #####

import webbrowser
import os
import urllib
import urllib.request
from zipfile import ZipFile
import traceback
import collections

import bpy
from bpy.props import StringProperty

from core.update_system import sverchok_update, build_update_list
from node_tree import SverchCustomTreeNode


def sv_get_local_path():
    sv_script_paths = os.path.normpath(os.path.dirname(__file__))
    bl_addons_path = os.path.split(os.path.dirname(sv_script_paths))[0]
    sv_version = os.path.normpath(os.path.join(sv_script_paths, 'version'))
    with open(sv_version) as sv_local_file:
        sv_version_local = next(sv_local_file).strip()
    return sv_script_paths, bl_addons_path, sv_version_local, sv_version

# global veriables in tools
sv_script_paths, bl_addons_path, sv_version_local, sv_version = sv_get_local_path()
sv_new_version = False


class SverchokUpdateAll(bpy.types.Operator):
    """Sverchok update all"""
    bl_idname = "node.sverchok_update_all"
    bl_label = "Sverchok update all"
    bl_options = {'REGISTER', 'UNDO'}

    def execute(self, context):
        build_update_list()
        sverchok_update()
        return {'FINISHED'}

class SverchokUpdateCurrent(bpy.types.Operator):
    """Sverchok update all"""
    bl_idname = "node.sverchok_update_current"
    bl_label = "Sverchok update all"
    bl_options = {'REGISTER', 'UNDO'}

    node_group = StringProperty(default="")

    def execute(self, context):
        ng = bpy.data.node_groups.get(self.node_group)
        if ng:
            build_update_list(tree=ng)
            sverchok_update(tree=ng)
        return {'FINISHED'}


class SverchokPurgeCache(bpy.types.Operator):
    """Sverchok purge cache"""
    bl_idname = "node.sverchok_purge_cache"
    bl_label = "Sverchok purge cache"
    bl_options = {'REGISTER', 'UNDO'}

    def execute(self, context):
        print(bpy.context.space_data.node_tree.name)
        return {'FINISHED'}


class SverchokHome(bpy.types.Operator):
    """Sverchok Home"""
    bl_idname = "node.sverchok_home"
    bl_label = "Sverchok go home"
    bl_options = {'REGISTER', 'UNDO'}

    def execute(self, context):
        page = 'http://nikitron.cc.ua/blend_scripts.html'
        if context.scene.use_webbrowser:
            try:
                webbrowser.open_new_tab(page)
            except:
                self.report({'WARNING'}, "Error in opening the page %s." % (page))
        return {'FINISHED'}


class SverchokCheckForUpgrades(bpy.types.Operator):
    """ Check if there new version on github """
    bl_idname = "node.sverchok_check_for_upgrades"
    bl_label = "Sverchok check for new version"
    bl_options = {'REGISTER'}

    def execute(self, context):
        global sv_new_version
        os.curdir = sv_script_paths
        os.chdir(os.curdir)
        report = self.report
        try:
            with open(sv_version) as sv_local_file:
                version_local = next(sv_local_file).strip()
        except:
            report({'INFO'}, "Failed to read local version")
            return {'CANCELLED'}
        try:
            # here change folder
            url = 'https://raw.githubusercontent.com/nortikin/sverchok/master/utils/version'
            version_url = urllib.request.urlopen(url).read().strip().decode()
        except urllib.error.URLError:
            traceback.print_exc()
            report({'INFO'}, "Unable to contact github, or SSL not compiled.")
            return {'CANCELLED'}

        if version_local != version_url:
            sv_new_version = True
            report({'INFO'}, "New version {0}".format(version_url))
        else:
            report({'INFO'}, "Your version {0} is last.".format(version_local))
        return {'FINISHED'}


class SverchokUpdateAddon(bpy.types.Operator):
    """ Sverchok update addon without any browsing and so on. After - press F8 to reload addons """
    bl_idname = "node.sverchok_update_addon"
    bl_label = "Sverchok update addon"
    bl_options = {'REGISTER'}

    def execute(self, context):
        global sv_new_version
        os.curdir = bl_addons_path
        os.chdir(os.curdir)
        bpy.data.window_managers[0].progress_begin(0,100)
        bpy.data.window_managers[0].progress_update(20)
        try:
            # here change folder
            url = 'https://github.com/nortikin/sverchok/archive/master.zip'
            # here change folder
            file = urllib.request.urlretrieve(url, os.path.normpath(os.path.join(os.curdir, 'master.zip')))
            bpy.data.window_managers[0].progress_update(50)
        except:
            self.report({'ERROR'}, "Cannot get archive from Internet")
            bpy.data.window_managers[0].progress_end()
            return {'CANCELLED'}
        try:
            #os.removedirs(os.path.normpath(os.path.join(os.curdir, 'sverchok')))
            err=0
            ZipFile(file[0]).extractall(path=os.curdir, members=None, pwd=None)
            bpy.data.window_managers[0].progress_update(90)
            err=1
            os.remove(file[0])
            err=2
            sv_new_version = False
            bpy.data.window_managers[0].progress_update(100)
            bpy.data.window_managers[0].progress_end()
            self.report({'INFO'}, "Unzipped, reload addons with F8 button")
        except:
            self.report({'ERROR'}, "Cannot extract files errno {0}".format(str(err)))
            bpy.data.window_managers[0].progress_end()
            os.remove(file[0])
            return {'CANCELLED'}

        return {'FINISHED'}


class SverchokToolsMenu(bpy.types.Panel):
    bl_idname = "Sverchok_tools_menu"
    bl_label = "Sverchok "+sv_version_local
    bl_space_type = 'NODE_EDITOR'
    bl_region_type = 'UI'
    bl_category = 'Sverchok'
    use_pin = True

    @classmethod
    def poll(cls, context):
        try:
            return context.space_data.node_tree.bl_idname == 'SverchCustomTreeType'
        except:
            return False

    def draw(self, context):
        ng_name = context.space_data.node_tree.name
        layout = self.layout
        #layout.scale_y=1.1
        layout.active = True
        col = layout.column()
        col.scale_y = 3.0
        u = "Update all"
        col.operator(SverchokUpdateAll.bl_idname, text=u)
        u = "Update {0}".format(ng_name)
        op = col.operator(SverchokUpdateCurrent.bl_idname, text = u)
        op.node_group = ng_name
        box = layout.box()
        little_width = 0.12
        col = box.column(align=True)
        row = col.row(align=True)
        row.label(text='Layout')
        col1 = row.column(align=True)
        col1.scale_x = little_width
        col1.label(icon='RESTRICT_VIEW_OFF', text=' ')
        col2 = row.column(align=True)
        col2.scale_x = little_width
        col2.label(icon='ANIM', text=' ')
        col2.icon

        for name, tree in bpy.data.node_groups.items():
            if tree.bl_idname == 'SverchCustomTreeType':

                row = col.row(align=True)

                if name == ng_name:
                    row.label(text=name, icon='LINK')
                else:
                    row.label(text=name)

                split = row.column(align=True)
                split.scale_x = little_width
                if tree.sv_show:
                    split.prop(tree, 'sv_show', icon='UNLOCKED', text=' ')
                else:
                    split.prop(tree, 'sv_show', icon='LOCKED', text=' ')
                split = row.column(align=True)
                split.scale_x = little_width
                if tree.sv_animate:
                    split.prop(tree, 'sv_animate', icon='UNLOCKED', text=' ')
                else:
                    split.prop(tree, 'sv_animate', icon='LOCKED', text=' ')

        if sv_new_version:
            layout.column().operator(SverchokUpdateAddon.bl_idname, text='Upgrade Sverchok addon')
        else:
            layout.column().operator(SverchokCheckForUpgrades.bl_idname, text='Check for new version')
        #       row.prop(tree, 'sv_bake',text=' ')

        #box = layout.box()
        #col = box.column(align=True)
        #col.label(text="Sverchok v_0.2.8")
        #col.label(text='layout: '+context.space_data.node_tree.name)
        #row = col.row(align=True)
        #row.operator('wm.url_open', text='Help!').url = 'http://wiki.blender.org/index.php/Extensions:2.6/Py/Scripts/Nodes/Sverchok'
        #row.operator('wm.url_open', text='Home!').url = 'http://nikitron.cc.ua/blend_scripts.html'
        #layout.operator(SverchokHome.bl_idname, text="WWW: Go home")
        #row = col.row(align=True)
        #row.operator('wm.url_open', text='FBack').url = 'http://www.blenderartists.org/forum/showthread.php?272679-Addon-WIP-Sverchok-parametric-tool-for-architects/'
        #row.operator('wm.url_open', text='Bugtr').url = 'https://docs.google.com/forms/d/1L2BIpDhjMgQEbVAc7pEq93432Qanu8UPbINhzJ5SryI/viewform'


class ToolsNode(bpy.types.Node, SverchCustomTreeNode):
    ''' Tools for different purposes '''
    bl_idname = 'ToolsNode'
    bl_label = 'Tools node'
    bl_icon = 'OUTLINER_OB_EMPTY'
    #bl_height_default = 110
    #bl_width_min = 20
    #color = (1,1,1)
    color_ = bpy.types.ColorRamp

    def init(self, context):
        pass

    def draw_buttons(self, context, layout):
        col = layout.column()
        col.scale_y = 15
        col.template_color_picker
        u = "Update "
        #col.operator(SverchokUpdateAll.bl_idname, text=u)
        op = col.operator(SverchokUpdateCurrent.bl_idname, text=u+self.id_data.name)
        op.node_group = self.id_data.name
        #box = layout.box()

        #col = box.column(align=True)
        #col.template_node_socket(color=(0.0, 0.9, 0.7, 1.0))
        #col.operator('wm.url_open', text='Help!').url = 'http://wiki.blender.org/index.php/Extensions:2.6/Py/Scripts/Nodes/Sverchok'
        #col.operator('wm.url_open', text='Home!').url = 'http://nikitron.cc.ua/blend_scripts.html'
        #layout.operator(SverchokHome.bl_idname, text="WWW: Go home")
        #col.operator('wm.url_open', text='FBack').url = 'http://www.blenderartists.org/forum/showthread.php?272679-Addon-WIP-Sverchok-parametric-tool-for-architects/'
        #col.operator('wm.url_open', text='Bugtr').url = 'https://docs.google.com/forms/d/1L2BIpDhjMgQEbVAc7pEq93432Qanu8UPbINhzJ5SryI/viewform'

        node_count = len(self.id_data.nodes)
        tex = str(node_count) + ' | ' + str(self.id_data.name)
        layout.label(text=tex)
        #layout.template_color_ramp(self, 'color_', expand=True)

    def update(self):
        self.use_custom_color = True
        self.color = (1.0, 0.0, 0.0)

    def update_socket(self, context):
        pass

class SvLayoutScanPropertyes(bpy.types.Operator):
    ''' scan layouts of sverchok for properties '''
    
    bl_idname = "node.sv_scan_propertyes"
    bl_label = "scan for propertyes in sverchok leyouts"

    def execute(self, context):
        for tree in bpy.data.node_groups:
            tna = tree.name
            if tree.bl_idname == 'SverchCustomTreeType':
                if hasattr(tree.Sv3DPanel, tna):
                    tree.Sv3DPanel[tna].clear()
                templist = []
                for no in tree.nodes:
<<<<<<< HEAD
                    if hasattr(no, 'int_') and no.bl_idname != 'LineNode':
=======
                    if hasattr(no, 'int_') and not 'LineNode' in no.bl_idname:
>>>>>>> e552d31e
                        if no.inputs and no.outputs:
                            if not no.inputs[0].links \
                                    and no.outputs[0].links \
                                    and no.to3d == True:
                                templist.append([no. label, no.name, 'int_'])
                    if hasattr(no, 'float_'):
                        if no.inputs and no.outputs:
                            if not no.inputs[0].links \
                                    and no.outputs[0].links \
                                    and no.to3d == True:
                                templist.append([no. label, no.name, 'float_'])
                templist.sort()
                templ = [[t[1],t[2]] for t in templist]
                tree.Sv3DPanel[tna] = dict(templ)
                #tree.Sv3DPanel[a[0]] = a[1]
        return {'FINISHED'}

class Sv3DPanel(bpy.types.Panel):
    ''' Panel to manipuplate parameters in sverchok layouts '''
    
    bl_space_type = 'VIEW_3D'
    bl_region_type = 'TOOLS'
    bl_label = "Sverchok "+sv_version_local
    bl_options = {'DEFAULT_CLOSED'}
    bl_category = 'SV'
    
    
    
    def draw(self, context):
        layout = self.layout
        little_width = 0.12
        row = layout.row(align=True)
        row.scale_y = 2.0
        row.operator('node.sv_scan_propertyes', text='Scan for props')
        row.operator(SverchokUpdateAll.bl_idname, text="Update all")
        for tree in bpy.data.node_groups:
            if tree.bl_idname == 'SverchCustomTreeType':
                box = layout.box()
                col = box.column(align=True)
                row = col.row(align=True)
                split = row.column(align=True)
                split.label(text='Layout: '+tree.name)
                
                
                split = row.column(align=True)
                split.scale_x = little_width
                if tree.sv_show:
                    split.prop(tree, 'sv_show', icon='RESTRICT_VIEW_OFF', text=' ')
                else:
                    split.prop(tree, 'sv_show', icon='RESTRICT_VIEW_ON', text=' ')
                split = row.column(align=True)
                split.scale_x = little_width
                if tree.sv_animate:
                    split.prop(tree, 'sv_animate', icon='UNLOCKED', text=' ')
                else:
                    split.prop(tree, 'sv_animate', icon='LOCKED', text=' ')
                
                if tree.name in tree.Sv3DPanel:
                    treedic = tree.Sv3DPanel[tree.name]
                    for no, ver in treedic.items():
                        node = tree.nodes[no]
                        if node.label:
                            tex = node.label
                        else:
                            tex = no
                        row = col.row(align=True)
                        row.prop(node, ver, text=tex)
                        colo = row.column(align=True)
                        colo.scale_x = little_width*2
                        colo.prop(node, 'minim', text=' ', slider=True)
                        colo = row.column(align=True)
                        colo.scale_x = little_width*2
                        colo.prop(node, 'maxim', text=' ', slider=True)
                        


def register():
    bpy.types.SverchCustomTreeType.Sv3DPanel = {}
    bpy.utils.register_class(SverchokUpdateCurrent)
    bpy.utils.register_class(SverchokUpdateAll)
    bpy.utils.register_class(SverchokCheckForUpgrades)
    bpy.utils.register_class(SverchokUpdateAddon)
    bpy.utils.register_class(SverchokPurgeCache)
    bpy.utils.register_class(SverchokHome)
    bpy.utils.register_class(SverchokToolsMenu)
    bpy.utils.register_class(ToolsNode)
    bpy.utils.register_class(Sv3DPanel)
    bpy.utils.register_class(SvLayoutScanPropertyes)


def unregister():
    bpy.utils.unregister_class(SvLayoutScanPropertyes)
    bpy.utils.unregister_class(Sv3DPanel)
    bpy.utils.unregister_class(ToolsNode)
    bpy.utils.unregister_class(SverchokToolsMenu)
    bpy.utils.unregister_class(SverchokHome)
    bpy.utils.unregister_class(SverchokPurgeCache)
    bpy.utils.unregister_class(SverchokUpdateAddon)
    bpy.utils.unregister_class(SverchokCheckForUpgrades)
    bpy.utils.unregister_class(SverchokUpdateAll)
    bpy.utils.unregister_class(SverchokUpdateCurrent)
    #del bpy.types.SverchCustomTreeType.Sv3DPanel
















<|MERGE_RESOLUTION|>--- conflicted
+++ resolved
@@ -314,11 +314,7 @@
                     tree.Sv3DPanel[tna].clear()
                 templist = []
                 for no in tree.nodes:
-<<<<<<< HEAD
-                    if hasattr(no, 'int_') and no.bl_idname != 'LineNode':
-=======
                     if hasattr(no, 'int_') and not 'LineNode' in no.bl_idname:
->>>>>>> e552d31e
                         if no.inputs and no.outputs:
                             if not no.inputs[0].links \
                                     and no.outputs[0].links \
@@ -436,4 +432,3 @@
 
 
 
-

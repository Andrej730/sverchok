--- conflicted
+++ resolved
@@ -443,24 +443,10 @@
         elif not (event.type == 'TIMER'):
             return {'PASS_THROUGH'}
 
-<<<<<<< HEAD
-=======
         objects_nodes_set = {
             'SvObjectsNodeMK3', 'SvExNurbsInNode', 'SvBezierInNode', 'SvGetObjectsData'
         }
 
-        obj_nodes = []
-        for ng in bpy.data.node_groups:
-            if ng.bl_idname == 'SverchCustomTreeType':
-                if ng.sv_process:
-                    nodes = []
-                    for n in ng.nodes:
-                        if n.bl_idname in objects_nodes_set:
-                            nodes.append(n)
-                    if nodes:
-                        obj_nodes.append(nodes)
-
->>>>>>> 347c3fa2
         ''' reaches here only if event is TIMER and self.active '''
         objects_nodes_set = {'ObjectsNode', 'ObjectsNodeMK2', 'SvObjectsNodeMK3', 'SvExNurbsInNode', 'SvBezierInNode'}
         for ng in BlTrees().sv_main_trees:

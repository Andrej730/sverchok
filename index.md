> ### This file is parsed by menu.py
>
> The following strict rules apply to editing this file:
>
> - do not use tabs, anywhere
> - indent the Node's line using 4 spaces
> - if you aren't sure, follow the existing convention
>
> Failing to follow these points will break the node category parser.

## Generator
    SvLineNodeMK4
    SvSegmentGenerator
    SvPlaneNodeMk3
    SvNGonNode
    SvBoxNodeMk2
    SvCircleNode
    SvCylinderNodeMK2
    SphereNode
    SvIcosphereNode
    SvTorusNodeMK2
    SvSuzanneNode
    SvCricketNode
    ---
    BasicSplineNode
    SvQuadraticSplineNode
    svBasicArcNode
    RandomVectorNodeMK3
    ImageNode

## Generators Extended
    SvBoxRoundedNode
    SvBricksNode
    SvPolygonGridNode
    HilbertNode
    Hilbert3dNode
    HilbertImageNode
    SvImageComponentsNode
    SvWFCTextureNode
    SvTorusKnotNodeMK2
    SvRingNodeMK2
    SvEllipseNodeMK2
    SvSuperEllipsoidNode
    SvRegularSolid
    SvConicSectionNode
    SvTriangleNode
    SvPentagonTilerNode
    SvSpiralNodeMK2

## Curves @ Primitives
    SvExLineCurveNode
    SvExCircleNode
    SvEllipseCurveNode
    SvRoundedRectangleNode
    SvArc3ptCurveNode
    SvArcSedCurveNode
    SvExCatenaryCurveNode
    SvFreeCadHelixNode
    ---
    SvExPolylineNode
    SvExFilletPolylineNode
    SvKinkyCurveNode
    SvBiArcNode
    SvPolyArcNode

## Curves @ NURBS
    SvExNurbsCurveNode
    SvApproxNurbsCurveMk2Node
    SvExInterpolateNurbsCurveNode
    SvDeconstructCurveNode

## Curves @ Bezier
    SvBezierSplineNode
    SvExBezierCurveFitNode

## Curves
    @ Primitives
    SvExCurveFormulaNode
    SvExCubicSplineNode
    SvTangentsCurveNode
    SvExRbfCurveNode
    SvExCirclifyNode
    @ Bezier
    @ NURBS
    ---
    SvExMarchingSquaresNode
    SvExMSquaresOnSurfaceNode
    ---
    SvExApplyFieldToCurveNode
    SvExCastCurveNode
    SvProjectCurveSurfaceNode
    SvOffsetCurveMk2Node
    SvCurveOffsetOnSurfaceNode
    SvExIsoUvCurveNode
    SvExCurveOnSurfaceNode
    ---
    SvExCurveLerpCurveNode
    SvSortCurvesNode
    SvExConcatCurvesNode
    SvExBlendCurvesMk2Node
    SvExFlipCurveNode
    SvReparametrizeCurveNode
    SvExSurfaceBoundaryNode
    ---
    SvExNearestPointOnCurveNode
    SvExOrthoProjectCurveNode
    SvExCurveEndpointsNode
    SvExCurveSegmentNode
    SvExCurveRangeNode
    SvExtendCurveNode
    SvSplitCurveNode
    SvExCurveLengthNode
    SvExCurveFrameNode
    SvCurveFrameOnSurfNode
    SvExCurveCurvatureNode
    SvExCurveTorsionNode
    SvExCurveExtremesNode
    SvExCurveZeroTwistFrameNode
    SvExSlerpCurveFrameNode
    SvExCurveLengthParameterNode
    SvLengthRebuildCurveNode
    SvExCrossCurvePlaneNode
    SvExCrossCurveSurfaceNode
    ---
    SvAdaptivePlotCurveNode
    SvExEvalCurveNode

## Surfaces @ NURBS
    SvExNurbsSurfaceNode
    SvExApproxNurbsSurfaceNode
    SvExInterpolateNurbsSurfaceNode
    SvNurbsLoftNode
    SvNurbsSweepNode
    SvNurbsBirailNode
    SvDeconstructSurfaceNode
    ---
    SvExQuadsToNurbsNode

## Surfaces
    SvExPlaneSurfaceNode
    SvExSphereNode
    SvExSurfaceFormulaNode
    SvInterpolatingSurfaceNode
    SvExMinimalSurfaceNode
    SvExMinSurfaceFromCurveNode
    @ NURBS
    ---
    SvExRevolutionSurfaceNode
    SvExTaperSweepSurfaceNode
    SvExExtrudeCurveVectorNode
    SvExExtrudeCurveCurveSurfaceNode
    SvExExtrudeCurvePointNode
    SvPipeSurfaceNode
    SvExCurveLerpNode
    SvExSurfaceLerpNode
    SvCoonsPatchNode
    SvBlendSurfaceNode
    SvExApplyFieldToSurfaceNode
    ---
    SvExSurfaceDomainNode
    SvExSurfaceSubdomainNode
    SvFlipSurfaceNode
    SvSwapSurfaceNode
    SvReparametrizeSurfaceNode
    SvSurfaceNormalsNode
    SvSurfaceGaussCurvatureNode
    SvSurfaceCurvaturesNode
    SvExSurfaceExtremesNode
    SvExNearestPointOnSurfaceNode
    SvExOrthoProjectSurfaceNode
    SvExRaycastSurfaceNode
    ---
    SvExImplSurfaceRaycastNode
    SvExMarchingCubesNode
    ---
    SvExTessellateTrimSurfaceNode
    SvAdaptiveTessellateNode
    SvExEvalSurfaceNode

## Fields
    SvCoordScalarFieldNode
    SvExScalarFieldFormulaNode
    SvExVectorFieldFormulaNode
    SvExComposeVectorFieldNode
    SvExDecomposeVectorFieldNode
    SvExScalarFieldPointNode
    SvAttractorFieldNodeMk2
    SvRotationFieldNode
    SvExImageFieldNode
    SvMeshSurfaceFieldNode
    SvExMeshNormalFieldNode
    SvExVoronoiFieldNode
    SvExMinimalScalarFieldNode
    SvExMinimalVectorFieldNode
    SvExNoiseVectorFieldNode
    ---
    SvExScalarFieldMathNode
    SvExVectorFieldMathNode
    SvScalarFieldCurveMapNode
    SvExFieldDiffOpsNode
    SvScalarFieldCurvatureNode
    SvExMergeScalarFieldsNode
    ---
    SvExBendAlongCurveFieldNode
    SvExBendAlongSurfaceFieldNode
    ---
    SvExScalarFieldEvaluateNode
    SvExVectorFieldEvaluateNode
    SvExVectorFieldApplyNode
    ---
    SvExVectorFieldGraphNode
    SvExVectorFieldLinesNode
    SvExScalarFieldGraphNode

## Solids @ Make Face
    SvSolidPolygonFaceNode
    SvSolidWireFaceNode
    SvProjectTrimFaceNode

## Solids @ Analyze
   SvSolidValidateNode
   SvRefineSolidNode
   SvIsSolidClosedNode
   SvSolidCenterOfMassNode
   SvSolidFaceAreaNode
   SvSolidAreaNode
   SvSolidVolumeNode
   SvSolidBoundBoxNode

## Solids
   SvBoxSolidNode
   SvCylinderSolidNode
   SvConeSolidNode
   SvSphereSolidNode
   SvToursSolidNode
   @ Make Face
   SvSolidFaceExtrudeNode
   SvSolidFaceSolidifyNode
   SvSolidFaceRevolveNode
   SvSweepSolidFaceNode
   SvRuledSolidNode
   SvSolidFromFacesNode
   ---
   SvTransformSolidNode
   SvChamferSolidNode
   SvFilletSolidNode
   SvSolidBooleanNode
   SvSolidGeneralFuseNode
   SvMirrorSolidNode
   SvOffsetSolidNode
   SvSplitSolidNode
   SvHollowSolidNode
   ---
   SvIsInsideSolidNode
   SvSolidDistanceNode
   SvSliceSolidNode
   SvMeshToSolidNode
   SvSolidToMeshNodeMk2
   SvSolidVerticesNode
   SvSolidEdgesNode
   SvSolidFacesNode
   SvSelectSolidNode
   SvCompoundSolidNode
   @ Analyze
   SvSolidViewerNode

## Analyzers
    SvBBoxNodeMk3
    SvComponentAnalyzerNode
    SvDiameterNode
    SvVolumeNode
    SvAreaNode
    DistancePPNode
    SvDistancePointLineNode
    SvDistancePointPlaneNode
    SvDistancetLineLineNode
    SvPathLengthMk2Node
    SvOrigins
    GetNormalsNode
    VectorNormalNode
    SvIntersectLineSphereNode
    SvIntersectCircleCircleNode
    SvIntersectPlanePlaneNode
    SvKDTreeNodeMK2
    SvKDTreeEdgesNodeMK2
    SvKDTreePathNode
    SvNearestPointOnMeshNode
    SvBvhOverlapNodeNew
    SvMeshFilterNode
    SvEdgeAnglesNode
    SvPointInside
    SvProportionalEditNode
    SvWavePainterNode
    SvRaycasterLiteNode
    SvOBJInsolationNode
    SvDeformationNode
    SvLinkedVertsNode
    SvProjectPointToLine
    ---
    SvLinearApproxNode
    SvCircleApproxNode
    SvSphereApproxNode
    SvInscribedCircleNode
    SvSteinerEllipseNode
    ---
    SvMeshSelectNodeMk2
    SvSelectSimilarNode
    SvChessSelection

## Spatial
    SvHomogenousVectorField
    SvRandomPointsOnMesh
    SvPopulateSurfaceMk2Node
    SvPopulateSolidMk2Node
    SvFieldRandomProbeMk3Node
    ---
    DelaunayTriangulation2DNode
    SvDelaunay2DCdt
    SvDelaunay3dMk2Node
    ---
    Voronoi2DNode
    SvExVoronoi3DNode
    SvExVoronoiSphereNode
    SvVoronoiOnSurfaceNode
    SvVoronoiOnMeshNode
    SvVoronoiOnSolidNode
    ---
    SvLloyd2dNode
    SvLloyd3dNode
    SvLloydOnSphereNode
    SvLloydOnMeshNode
    SvLloydSolidNode
    SvLloydSolidFaceNode
    ---
    SvConvexHullNodeMK2
    SvConcaveHullNode

## Transforms
    SvMoveNodeMk3
    SvRotationNodeMk3
    SvScaleNodeMk3
    SvSymmetrizeNode
    SvMirrorNodeMk2
    MatrixApplyNode
    SvBarycentricTransformNode
    SvAlignMeshByMesh
    ---
    SvTransformSelectNode
    SvTransformMesh
    SvSimpleDeformNode
    SvBendAlongPathNode
    SvBendAlongSurfaceNode
    SvDisplaceNodeMk2
    SvNoiseDisplaceNode
    SvRandomizeVerticesNode
    SvCastNode
    SvFormulaDeformMK2Node

## Modifier Change
    SvDeleteLooseNode
    SvMergeByDistanceNode
    SvMeshCleanNode
    SvSeparateMeshNode
    SvSeparatePartsToIndexes
    SvEdgenetToPathsNode
    SvLimitedDissolve
    SvPlanarFacesNode
    SvSplitFacesNode
    SvMeshBeautify
    SvTriangulateNode
    SvMakeMonotone
    ---
    PolygonBoomNode
    SvEdgeBoomNode
    SvDissolveMeshElements
    SvPols2EdgsNodeMk2
    SvMeshJoinNodeMk2
    ---
    SvFillsHoleNode
    SvRecalcNormalsNode
    SvFlipNormalsNode
    ---
    SvExtrudeEdgesNodeMk2
    SvExtrudeSeparateNode
    SvExtrudeRegionNode
    SvPokeFacesNode
    SvVertMaskNode
    SvSplitEdgesMk3Node
    SvRigidOrigamiNode
    ---
    SvFollowActiveQuads
    SvFlatGeometryNode

## Modifier Make
    LineConnectNodeMK2
    ---
    SvSubdivideNodeMK2
    SvOffsetLineNode
    SvContourNode
    ---
    SvDualMeshNode
    SvDiamondMeshNode
    SvClipVertsNode
    ---
    SvBevelCurveNode
    SvAdaptiveEdgeNode
    SvAdaptivePolygonsNodeMk3
    SvDuplicateAlongEdgeNode
    SvFractalCurveNode
    SvFrameworkNode
    SvSolidifyNodeMk2
    SvWireframeNode
    SvPipeNode
    SvMatrixTubeNode

## List Masks
    MaskListNode
    SvMaskJoinNode
    SvMaskConvertNode
    SvMaskToIndexNode
    SvIndexToMaskNode
    SvCalcMaskNode

## List Mutators
    SvListModifierNode
    SvUniqueItemsNode
    SvFixEmptyObjectsNode
    SvDatetimeStrings
    SvVDAttrsNodeMk2
    SvPolygonSortNode
    SvFindClosestValue
    SvMultiCacheNode

## List Main
    ListJoinNode
    SvConstantListNode
    ZipNode
    ListLevelsNode
    ListLengthNode
    ListSumNodeMK2
    ListMatchNode
    ListFuncNode
    SvListDecomposeNode
    SvListStatisticsNode
    SvIndexListNode

## List Struct
    ShiftNodeMK2
    ListRepeaterNode
    ListSliceNode
    SvListSplitNode
    ListFLNode
    SvListItemNode
    SvListItemInsertNode
    ListReverseNode
    ListShuffleNode
    SvListSortNode
    ListFlipNode
    SvListLevelsNode

## Dictionary
    SvDictionaryIn
    SvDictionaryOut

## CAD
    SvBevelNode
    SvIntersectEdgesNodeMK2
    SvOffsetNode
    SvInsetSpecial
    SvInsetFaces
    SvLatheNode
    SvSmoothNode
    SvRelaxMeshNode
    SvSmoothLines
    ---
    CrossSectionNode
    SvBisectNode
    SvCutObjBySurfaceNode
    SvEdgesToFaces2D
    SvMergeMesh2D
    SvMergeMesh2DLite
    SvCropMesh2D
    SvWafelNode

## Number
    SvNumberNode
    SvScalarMathNodeMK4
    SvGenNumberRange
    SvListInputNode
    SvRndNumGen
    RandomNode
    Float2IntNode
    ---
    SvMapRangeNode
    SvEasingNode
    SvCurveMapperNode
    SvMixNumbersNode
    SvMixInputsNode
    ---
    SvGenFibonacci
    SvGenExponential
    SvOscillatorNode
    SvSmoothNumbersNode

## Vector
    GenVectorsNode
    VectorsOutNode
    SvAxisInputNodeMK2
    SvVectorMathNodeMK3
    VertsDelDoublesNode
    SvVectorRewire
    ---
    SvVertSortNode
    SvQuadGridSortVertsNode
    VectorDropNode
    VectorPolarInNode
    VectorPolarOutNode
    SvAttractorNode
    ---
    SvVectorLerp
    SvInterpolationStripesNode
    SvInterpolationNodeMK3
    SvInterpolationNodeMK2
    ---
    SvNoiseNodeMK3
    SvTurbulenceNode
    SvLacunarityNode
    SvVectorFractal

## Matrix
    SvMatrixInNodeMK4
    SvMatrixOutNodeMK2
    SvMatrixApplyJoinNode
    SvIterateNode
    MatrixDeformNode
    SvMatrixValueIn
    SvMatrixEulerNode
    MatrixShearNode
    SvMatrixNormalNode
    SvMatrixTrackToNode
    SvMatrixMathNode
    MatrixInterpolationNode

## Quaternion
    SvQuaternionInNodeMK2
    SvQuaternionOutNodeMK2
    SvQuaternionMathNode
    SvRotationDifference

## Color
    SvColorInputNode
    SvColorsInNodeMK1
    SvColorsOutNodeMK1
    SvColorMixNode
    SvFormulaColorNode
    SvColorRampNode
    ---
    SvTextureEvaluateNodeMk2

## Logic
    SvLogicNode
    SvSwitchNodeMK2
    SvInputSwitchNodeMOD
    SvNeuroElman1LNode
    SvCustomSwitcher
    SvRangeSwitchNode
    ---
    SvLoopInNode
    SvLoopOutNode
    ---
    SvEvolverNode
    SvGenesHolderNode

## Viz
    Sv3DviewPropsNode
    ---
    SvViewerDrawMk4
    SvMatrixViewer28
    SvIDXViewer28
    SvViewer2D
    ---
    SvMeshViewer
    SvCurveViewerNodeV28
    SvPolylineViewerNode
    SvTypeViewerNodeV28
    SvSkinViewerNodeV28
    SvMetaballOutNode
    SvNurbsCurveOutNode
    SvNurbsSurfaceOutNode
    SvInstancerNodeMK3
    SvLightViewerNode
    ---
    SvGreasePencilStrokes
    SvEmptyOutNode
    ---
    SvTextureViewerNode
    SvTextureViewerNodeLite
    SvWaveformViewer
    SvConsoleNode

## Text
    ViewerNodeTextMK3
    SvDataShapeNode
    SvStethoscopeNodeMK2
    SvDebugPrintNode
    ---
    SvTextInNodeMK2
    SvTextOutNodeMK2
    ---
    NoteNode
    SvGTextNode
    ---
    SvStringsToolsNode

## BPY Data
    SvGetPropNode
    SvSetPropNode
    SvObjRemoteNodeMK2
    SvNodeRemoteNodeMK2
    SvGetAssetPropertiesMK2
    SvSetDataObjectNodeMK2
    SvSortObjsNode
    SvFilterObjsNode
    SvObjectToMeshNodeMK2
    SvPointOnMeshNodeMK2
    SvOBJRayCastNodeMK2
    SvSCNRayCastNodeMK2
    SvSetLoopNormalsNode

## Scene
    SvObjectsNodeMK3
    SvObjInLite
    SvCurveInputNode
    SvFCurveInNodeMK1
    SvCollectionPicker
    SvBezierInNode
    SvExNurbsInNode
    ---
    SvSelectionGrabberLite
    SvObjEdit
    ---
    SvFrameInfoNodeMK2
    SvTimerNode
    ---
    SvDupliInstancesMK4

## Objects
    SvVertexGroupNodeMK2
    SvVertexColorNodeMK3
    SvAssignMaterialListNode
    SvMaterialIndexNode
    SvSetCustomUVMap

## Exchange
    SvExNurbsToJsonNode
    SvExJsonToNurbsNode
    SvImportSolidNode
    SvExportSolidNode
<<<<<<< HEAD
    SvReadFCStdNode
    SvWriteFCStdNode
    SvReadFCStdSketchNode
    SvFCStdSpreadsheetNode
=======
    SvReceiveFromSorcarNode
    SvExportGcodeNode

## Script
    SvFormulaNodeMk5
    SvFormulaInterpolateNode
    SvExecNodeMod
    SvScriptNodeLite
    SvProfileNodeMK3
    SvMeshEvalNode
    SvGenerativeArtNode
    SvTopologySimple
>>>>>>> c56075e8

## Network
    UdpClientNode
    SvFilePathNode

## Layout
    WifiInNode
    WifiOutNode
    NodeReroute
    ConverterNode

## Pulga Physics
    SvPulgaPhysicsSolverNode
    SvPulgaVectorForceNode
    SvPulgaSpringsForceNode
    SvPulgaDragForceNode
    SvPulgaPinForceNode
    SvPulgaTimedForceNode
    SvPulgaCollisionForceNode
    SvPulgaAttractionForceNode
    SvPulgaAlignForceNode
    SvPulgaFitForceNode
    SvPulgaObstacleForceNode
    SvPulgaRandomForceNode
    SvPulgaBoundingBoxForceNode
    SvPulgaInflateForceNode
    SvPulgaAttractorsForceNodeMk2
    SvPulgaAngleForceNode
    SvPulgaVortexForceNode
    SvPulgaPhysicsNode

## SVG
    SvSvgDocumentNode
    SvSvgCircleNode
    SvSvgPathNodeMk2
    SvSvgMeshNode
    SvSvgTextNode
    SvSvgDimensionNode
    SvSvgGroupNode
    SvSvgFillStrokeNodeMk2
    SvSvgPatternNode

## Beta Nodes
    SvFormulaShapeNode
    SvHeavyTriangulateNode
    SvMeshUVColorNode
    SvUVPointonMeshNode
    SvSampleUVColorNode
    SvSubdivideLiteNode
    SvExtrudeSeparateLiteNode
    SvUnsubdivideNode
    SvLimitedDissolveMK2
    SvArmaturePropsNode
    SvLatticePropsNode
    ---
    SvSculptMaskNode
    SvSelectMeshVerts
    SvSetCustomMeshNormals
    ---
    SvCombinatoricsNode

## Alpha Nodes
    SvBManalyzinNode
    SvBMObjinputNode
    SvBMoutputNode
    SvBMtoElementNode
    SvBMOpsNodeMK2
    ---
    SvCSGBooleanNodeMK2
    SvNumpyArrayNode
    SvSNFunctorB
    SvParticlesMK2Node
    SvJoinTrianglesNode
    SvListSliceLiteNode
    SvCacheNode
    SvUVtextureNode
    SvSeparateMeshNodeMK2
    SvMultiExtrudeAlt
    SvPlanarEdgenetToPolygons
    SvSweepModulator
    ---
    SvGetPropNodeMK2
    SvSetPropNodeMK2<|MERGE_RESOLUTION|>--- conflicted
+++ resolved
@@ -656,12 +656,10 @@
     SvExJsonToNurbsNode
     SvImportSolidNode
     SvExportSolidNode
-<<<<<<< HEAD
     SvReadFCStdNode
     SvWriteFCStdNode
     SvReadFCStdSketchNode
     SvFCStdSpreadsheetNode
-=======
     SvReceiveFromSorcarNode
     SvExportGcodeNode
 
@@ -674,7 +672,6 @@
     SvMeshEvalNode
     SvGenerativeArtNode
     SvTopologySimple
->>>>>>> c56075e8
 
 ## Network
     UdpClientNode
